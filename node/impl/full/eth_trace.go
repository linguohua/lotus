--- conflicted
+++ resolved
@@ -2,10 +2,6 @@
 
 import (
 	"bytes"
-<<<<<<< HEAD
-	"context"
-=======
->>>>>>> 1ca071ef
 
 	"github.com/multiformats/go-multicodec"
 	cbg "github.com/whyrusleeping/cbor-gen"
