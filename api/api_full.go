--- conflicted
+++ resolved
@@ -585,15 +585,13 @@
 	// StateGetRandomnessFromBeacon is used to sample the beacon for randomness.
 	StateGetRandomnessFromBeacon(ctx context.Context, personalization crypto.DomainSeparationTag, randEpoch abi.ChainEpoch, entropy []byte, tsk types.TipSetKey) (abi.Randomness, error) //perm:read
 
-<<<<<<< HEAD
 	// StateGetBeaconEntry returns the beacon entry for the given filecoin epoch. If
 	// the entry has not yet been produced, the call will block until the entry
 	// becomes available
 	StateGetBeaconEntry(ctx context.Context, epoch abi.ChainEpoch) (*types.BeaconEntry, error) //perm:read
-=======
+
 	// StateGetNetworkParams return current network params
 	StateGetNetworkParams(ctx context.Context) (*NetworkParams, error) //perm:read
->>>>>>> ff02a666
 
 	// MethodGroup: Msig
 	// The Msig methods are used to interact with multisig wallets on the
