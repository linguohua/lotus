--- conflicted
+++ resolved
@@ -431,21 +431,6 @@
 		log.Debugf("SCHED sector %d, taskType:%s, no available open window", schReq.sector.ID.Number,
 			taskType)
 
-<<<<<<< HEAD
-			if task.taskType == sealtasks.TTPreCommit1 {
-				groupID := sh.openWindows[wnd].groupID
-				bucket, ok := sh.p1GroupBuckets[groupID]
-				if ok {
-					if bucket.tikets < 1 {
-						log.Debugf("task acquire P1 ticket, group:%s, no ticket remain", groupID)
-						continue
-					}
-
-					bucket.tikets--
-					log.Debugf("task acquire P1 ticket, group:%s, remain:%d", groupID, bucket.tikets)
-				}
-			}
-=======
 		return false
 	}
 
@@ -456,7 +441,6 @@
 			// TODO: How to move forward here?
 			continue
 		}
->>>>>>> 98f633e0
 
 		if !worker.enabled {
 			log.Debugw("skipping disabled worker", "worker", windowRequest.worker)
