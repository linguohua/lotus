--- conflicted
+++ resolved
@@ -562,7 +562,7 @@
 		return nil, err
 	}
 
-	tEquivocateWait := build.Clock.Now()
+	tPending := build.Clock.Now()
 
 	// This next block exists to "catch" equivocating miners,
 	// who submit 2 blocks at the same height at different times in order to split the network.
@@ -576,6 +576,8 @@
 		return nil, err
 	}
 
+	tEquivocateWait := build.Clock.Now()
+
 	// If the base has changed, we take the _intersection_ of our old base and new base,
 	// thus ejecting blocks from any equivocating miners, without taking any new blocks.
 	if newBase.TipSet.Height() == base.TipSet.Height() && !newBase.TipSet.Equals(base.TipSet) {
@@ -621,67 +623,6 @@
 		}
 	}
 
-	tPending := build.Clock.Now()
-
-	// This next block exists to "catch" equivocating miners,
-	// who submit 2 blocks at the same height at different times in order to split the network.
-	// To safeguard against this, we make sure it's been EquivocationDelaySecs since our base was calculated,
-	// then re-calculate it.
-	// If the daemon detected equivocated blocks, those blocks will no longer be in the new base.
-	m.niceSleep(time.Until(base.ComputeTime.Add(time.Duration(build.EquivocationDelaySecs) * time.Second)))
-	newBase, err := m.GetBestMiningCandidate(ctx)
-	if err != nil {
-		err = xerrors.Errorf("failed to refresh best mining candidate: %w", err)
-		return nil, err
-	}
-
-	tEquivocateWait := build.Clock.Now()
-
-	// If the base has changed, we take the _intersection_ of our old base and new base,
-	// thus ejecting blocks from any equivocating miners, without taking any new blocks.
-	if newBase.TipSet.Height() == base.TipSet.Height() && !newBase.TipSet.Equals(base.TipSet) {
-		log.Warnf("base changed from %s to %s, taking intersection", base.TipSet.Key(), newBase.TipSet.Key())
-		newBaseMap := map[cid.Cid]struct{}{}
-		for _, newBaseBlk := range newBase.TipSet.Cids() {
-			newBaseMap[newBaseBlk] = struct{}{}
-		}
-
-		refreshedBaseBlocks := make([]*types.BlockHeader, 0, len(base.TipSet.Cids()))
-		for _, baseBlk := range base.TipSet.Blocks() {
-			if _, ok := newBaseMap[baseBlk.Cid()]; ok {
-				refreshedBaseBlocks = append(refreshedBaseBlocks, baseBlk)
-			}
-		}
-
-		if len(refreshedBaseBlocks) != 0 && len(refreshedBaseBlocks) != len(base.TipSet.Blocks()) {
-			refreshedBase, err := types.NewTipSet(refreshedBaseBlocks)
-			if err != nil {
-				err = xerrors.Errorf("failed to create new tipset when refreshing: %w", err)
-				return nil, err
-			}
-
-			if !base.TipSet.MinTicket().Equals(refreshedBase.MinTicket()) {
-				log.Warn("recomputing ticket due to base refresh")
-
-				ticket, err = m.computeTicket(ctx, &rbase, round, refreshedBase.MinTicket(), mbi)
-				if err != nil {
-					err = xerrors.Errorf("failed to refresh ticket: %w", err)
-					return nil, err
-				}
-			}
-
-			log.Warn("re-selecting messages due to base refresh")
-			// refresh messages, as the selected messages may no longer be valid
-			msgs, err = m.api.MpoolSelect(ctx, refreshedBase.Key(), ticket.Quality())
-			if err != nil {
-				err = xerrors.Errorf("failed to re-select messages for block: %w", err)
-				return nil, err
-			}
-
-			base.TipSet = refreshedBase
-		}
-	}
-
 	tIntersectAndRefresh := build.Clock.Now()
 
 	// TODO: winning post proof
@@ -704,16 +645,10 @@
 			"tTicket ", tTicket.Sub(tPowercheck),
 			"tSeed ", tSeed.Sub(tTicket),
 			"tProof ", tProof.Sub(tSeed),
-<<<<<<< HEAD
 			"tPending ", tPending.Sub(tProof),
 			"tEquivocateWait ", tEquivocateWait.Sub(tPending),
 			"tIntersectAndRefresh ", tIntersectAndRefresh.Sub(tEquivocateWait),
 			"tCreateBlock ", tCreateBlock.Sub(tIntersectAndRefresh))
-=======
-			"tEquivocateWait ", tEquivocateWait.Sub(tProof),
-			"tPending ", tPending.Sub(tEquivocateWait),
-			"tCreateBlock ", tCreateBlock.Sub(tPending))
->>>>>>> ce6cbcbf
 	}
 
 	return minedBlock, nil
