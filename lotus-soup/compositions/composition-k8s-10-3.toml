--- conflicted
+++ resolved
@@ -20,10 +20,6 @@
   miners = "3"
   genesis_timestamp_offset = "100000"
   balance = "2000"
-<<<<<<< HEAD
-  sectors = "20"
-=======
->>>>>>> 24730e15
 
 [[groups]]
   id = "bootstrapper"
