package filcns

import (
	"bytes"
	"context"
	_ "embed"
	"fmt"
	"os"
	"runtime"
	"strconv"
	"time"

	"github.com/docker/go-units"
	"github.com/ipfs/go-cid"
	cbor "github.com/ipfs/go-ipld-cbor"
	"golang.org/x/xerrors"

	"github.com/filecoin-project/go-address"
	"github.com/filecoin-project/go-state-types/abi"
	actorstypes "github.com/filecoin-project/go-state-types/actors"
	"github.com/filecoin-project/go-state-types/big"
	nv18 "github.com/filecoin-project/go-state-types/builtin/v10/migration"
	init11 "github.com/filecoin-project/go-state-types/builtin/v11/init"
	nv19 "github.com/filecoin-project/go-state-types/builtin/v11/migration"
	system11 "github.com/filecoin-project/go-state-types/builtin/v11/system"
	nv21 "github.com/filecoin-project/go-state-types/builtin/v12/migration"
	nv17 "github.com/filecoin-project/go-state-types/builtin/v9/migration"
	"github.com/filecoin-project/go-state-types/manifest"
	"github.com/filecoin-project/go-state-types/migration"
	"github.com/filecoin-project/go-state-types/network"
	"github.com/filecoin-project/go-state-types/rt"
	gstStore "github.com/filecoin-project/go-state-types/store"
	builtin0 "github.com/filecoin-project/specs-actors/actors/builtin"
	miner0 "github.com/filecoin-project/specs-actors/actors/builtin/miner"
	multisig0 "github.com/filecoin-project/specs-actors/actors/builtin/multisig"
	power0 "github.com/filecoin-project/specs-actors/actors/builtin/power"
	"github.com/filecoin-project/specs-actors/actors/migration/nv3"
	adt0 "github.com/filecoin-project/specs-actors/actors/util/adt"
	"github.com/filecoin-project/specs-actors/v2/actors/migration/nv4"
	"github.com/filecoin-project/specs-actors/v2/actors/migration/nv7"
	"github.com/filecoin-project/specs-actors/v3/actors/migration/nv10"
	"github.com/filecoin-project/specs-actors/v4/actors/migration/nv12"
	"github.com/filecoin-project/specs-actors/v5/actors/migration/nv13"
	"github.com/filecoin-project/specs-actors/v6/actors/migration/nv14"
	"github.com/filecoin-project/specs-actors/v7/actors/migration/nv15"
	"github.com/filecoin-project/specs-actors/v8/actors/migration/nv16"

	"github.com/filecoin-project/lotus/blockstore"
	"github.com/filecoin-project/lotus/build"
	"github.com/filecoin-project/lotus/chain/actors"
	"github.com/filecoin-project/lotus/chain/actors/builtin"
	"github.com/filecoin-project/lotus/chain/actors/builtin/multisig"
	"github.com/filecoin-project/lotus/chain/actors/builtin/system"
	"github.com/filecoin-project/lotus/chain/state"
	"github.com/filecoin-project/lotus/chain/stmgr"
	"github.com/filecoin-project/lotus/chain/store"
	"github.com/filecoin-project/lotus/chain/types"
	"github.com/filecoin-project/lotus/chain/vm"
	"github.com/filecoin-project/lotus/node/bundle"
)

//go:embed FVMLiftoff.txt
var fvmLiftoffBanner string

var (
	MigrationMaxWorkerCount    int
	EnvMigrationMaxWorkerCount = "LOTUS_MIGRATION_MAX_WORKER_COUNT"
)

func init() {
	// the default calculation used for migration worker count
	MigrationMaxWorkerCount = runtime.NumCPU()
	// check if an alternative value was request by environment
	if mwcs := os.Getenv(EnvMigrationMaxWorkerCount); mwcs != "" {
		mwc, err := strconv.ParseInt(mwcs, 10, 32)
		if err != nil {
			log.Warnf("invalid value for %s (%s) defaulting to %d: %s", EnvMigrationMaxWorkerCount, mwcs, MigrationMaxWorkerCount, err)
			return
		}
		// use value from environment
		log.Infof("migration worker cound set from %s (%d)", EnvMigrationMaxWorkerCount, mwc)
		MigrationMaxWorkerCount = int(mwc)
		return
	}
	log.Infof("migration worker count: %d", MigrationMaxWorkerCount)
}

func DefaultUpgradeSchedule() stmgr.UpgradeSchedule {
	var us stmgr.UpgradeSchedule

	updates := []stmgr.Upgrade{{
		Height:    build.UpgradeBreezeHeight,
		Network:   network.Version1,
		Migration: UpgradeFaucetBurnRecovery,
	}, {
		Height:    build.UpgradeSmokeHeight,
		Network:   network.Version2,
		Migration: nil,
	}, {
		Height:    build.UpgradeIgnitionHeight,
		Network:   network.Version3,
		Migration: UpgradeIgnition,
	}, {
		Height:    build.UpgradeRefuelHeight,
		Network:   network.Version3,
		Migration: UpgradeRefuel,
	}, {
		Height:    build.UpgradeAssemblyHeight,
		Network:   network.Version4,
		Expensive: true,
		Migration: UpgradeActorsV2,
	}, {
		Height:    build.UpgradeTapeHeight,
		Network:   network.Version5,
		Migration: nil,
	}, {
		Height:    build.UpgradeLiftoffHeight,
		Network:   network.Version5,
		Migration: UpgradeLiftoff,
	}, {
		Height:    build.UpgradeKumquatHeight,
		Network:   network.Version6,
		Migration: nil,
	}, {
		Height:    build.UpgradeCalicoHeight,
		Network:   network.Version7,
		Migration: UpgradeCalico,
	}, {
		Height:    build.UpgradePersianHeight,
		Network:   network.Version8,
		Migration: nil,
	}, {
		Height:    build.UpgradeOrangeHeight,
		Network:   network.Version9,
		Migration: nil,
	}, {
		Height:    build.UpgradeTrustHeight,
		Network:   network.Version10,
		Migration: UpgradeActorsV3,
		PreMigrations: []stmgr.PreMigration{{
			PreMigration:    PreUpgradeActorsV3,
			StartWithin:     120,
			DontStartWithin: 60,
			StopWithin:      35,
		}, {
			PreMigration:    PreUpgradeActorsV3,
			StartWithin:     30,
			DontStartWithin: 15,
			StopWithin:      5,
		}},
		Expensive: true,
	}, {
		Height:    build.UpgradeNorwegianHeight,
		Network:   network.Version11,
		Migration: nil,
	}, {
		Height:    build.UpgradeTurboHeight,
		Network:   network.Version12,
		Migration: UpgradeActorsV4,
		PreMigrations: []stmgr.PreMigration{{
			PreMigration:    PreUpgradeActorsV4,
			StartWithin:     120,
			DontStartWithin: 60,
			StopWithin:      35,
		}, {
			PreMigration:    PreUpgradeActorsV4,
			StartWithin:     30,
			DontStartWithin: 15,
			StopWithin:      5,
		}},
		Expensive: true,
	}, {
		Height:    build.UpgradeHyperdriveHeight,
		Network:   network.Version13,
		Migration: UpgradeActorsV5,
		PreMigrations: []stmgr.PreMigration{{
			PreMigration:    PreUpgradeActorsV5,
			StartWithin:     120,
			DontStartWithin: 60,
			StopWithin:      35,
		}, {
			PreMigration:    PreUpgradeActorsV5,
			StartWithin:     30,
			DontStartWithin: 15,
			StopWithin:      5,
		}},
		Expensive: true,
	}, {
		Height:    build.UpgradeChocolateHeight,
		Network:   network.Version14,
		Migration: UpgradeActorsV6,
		PreMigrations: []stmgr.PreMigration{{
			PreMigration:    PreUpgradeActorsV6,
			StartWithin:     120,
			DontStartWithin: 60,
			StopWithin:      35,
		}, {
			PreMigration:    PreUpgradeActorsV6,
			StartWithin:     30,
			DontStartWithin: 15,
			StopWithin:      5,
		}},
		Expensive: true,
	}, {
		Height:    build.UpgradeOhSnapHeight,
		Network:   network.Version15,
		Migration: UpgradeActorsV7,
		PreMigrations: []stmgr.PreMigration{{
			PreMigration:    PreUpgradeActorsV7,
			StartWithin:     180,
			DontStartWithin: 60,
			StopWithin:      5,
		}},
		Expensive: true,
	}, {
		Height:    build.UpgradeSkyrHeight,
		Network:   network.Version16,
		Migration: UpgradeActorsV8,
		PreMigrations: []stmgr.PreMigration{{
			PreMigration:    PreUpgradeActorsV8,
			StartWithin:     180,
			DontStartWithin: 60,
			StopWithin:      5,
		}},
		Expensive: true,
	}, {
		Height:    build.UpgradeSharkHeight,
		Network:   network.Version17,
		Migration: UpgradeActorsV9,
		PreMigrations: []stmgr.PreMigration{{
			PreMigration:    PreUpgradeActorsV9,
			StartWithin:     240,
			DontStartWithin: 60,
			StopWithin:      20,
		}, {
			PreMigration:    PreUpgradeActorsV9,
			StartWithin:     15,
			DontStartWithin: 10,
			StopWithin:      5,
		}},
		Expensive: true,
	}, {
		Height:    build.UpgradeHyggeHeight,
		Network:   network.Version18,
		Migration: UpgradeActorsV10,
		PreMigrations: []stmgr.PreMigration{{
			PreMigration:    PreUpgradeActorsV10,
			StartWithin:     60,
			DontStartWithin: 10,
			StopWithin:      5,
		}},
		Expensive: true,
	}, {
		Height:    build.UpgradeLightningHeight,
		Network:   network.Version19,
		Migration: UpgradeActorsV11,
		PreMigrations: []stmgr.PreMigration{{
			PreMigration:    PreUpgradeActorsV11,
			StartWithin:     120,
			DontStartWithin: 15,
			StopWithin:      10,
		}},
		Expensive: true,
	}, {
		Height:    build.UpgradeThunderHeight,
		Network:   network.Version20,
		Migration: nil,
	}, {
		Height:    build.UpgradeWatermelonHeight,
		Network:   network.Version21,
		Migration: UpgradeActorsV12,
		PreMigrations: []stmgr.PreMigration{{
			PreMigration:    PreUpgradeActorsV12,
			StartWithin:     180,
			DontStartWithin: 15,
			StopWithin:      10,
		}},
		Expensive: true,
	}, {
		Height:    build.UpgradeWatermelonFixHeight,
		Network:   network.Version21,
		Migration: upgradeActorsV12Fix,
	},
	}

	for _, u := range updates {
		if u.Height < 0 {
			// upgrade disabled
			continue
		}
		us = append(us, u)
	}
	return us
}

func UpgradeFaucetBurnRecovery(ctx context.Context, sm *stmgr.StateManager, _ stmgr.MigrationCache, em stmgr.ExecMonitor, root cid.Cid, epoch abi.ChainEpoch, ts *types.TipSet) (cid.Cid, error) {
	// Some initial parameters
	FundsForMiners := types.FromFil(1_000_000)
	LookbackEpoch := abi.ChainEpoch(32000)
	AccountCap := types.FromFil(0)
	BaseMinerBalance := types.FromFil(20)
	DesiredReimbursementBalance := types.FromFil(5_000_000)

	isSystemAccount := func(addr address.Address) (bool, error) {
		id, err := address.IDFromAddress(addr)
		if err != nil {
			return false, xerrors.Errorf("id address: %w", err)
		}

		if id < 1000 {
			return true, nil
		}
		return false, nil
	}

	minerFundsAlloc := func(pow, tpow abi.StoragePower) abi.TokenAmount {
		return types.BigDiv(types.BigMul(pow, FundsForMiners), tpow)
	}

	// Grab lookback state for account checks
	lbts, err := sm.ChainStore().GetTipsetByHeight(ctx, LookbackEpoch, ts, false)
	if err != nil {
		return cid.Undef, xerrors.Errorf("failed to get tipset at lookback height: %w", err)
	}

	lbtree, err := sm.ParentState(lbts)
	if err != nil {
		return cid.Undef, xerrors.Errorf("loading state tree failed: %w", err)
	}

	tree, err := sm.StateTree(root)
	if err != nil {
		return cid.Undef, xerrors.Errorf("getting state tree: %w", err)
	}

	type transfer struct {
		From address.Address
		To   address.Address
		Amt  abi.TokenAmount
	}

	var transfers []transfer
	subcalls := make([]types.ExecutionTrace, 0)
	transferCb := func(trace types.ExecutionTrace) {
		subcalls = append(subcalls, trace)
	}

	// Take all excess funds away, put them into the reserve account
	err = tree.ForEach(func(addr address.Address, act *types.Actor) error {
		switch act.Code {
		case builtin0.AccountActorCodeID, builtin0.MultisigActorCodeID, builtin0.PaymentChannelActorCodeID:
			sysAcc, err := isSystemAccount(addr)
			if err != nil {
				return xerrors.Errorf("checking system account: %w", err)
			}

			if !sysAcc {
				transfers = append(transfers, transfer{
					From: addr,
					To:   builtin.ReserveAddress,
					Amt:  act.Balance,
				})
			}
		case builtin0.StorageMinerActorCodeID:
			var st miner0.State
			if err := sm.ChainStore().ActorStore(ctx).Get(ctx, act.Head, &st); err != nil {
				return xerrors.Errorf("failed to load miner state: %w", err)
			}

			var available abi.TokenAmount
			{
				defer func() {
					if err := recover(); err != nil {
						log.Warnf("Get available balance failed (%s, %s, %s): %s", addr, act.Head, act.Balance, err)
					}
					available = abi.NewTokenAmount(0)
				}()
				// this panics if the miner doesnt have enough funds to cover their locked pledge
				available = st.GetAvailableBalance(act.Balance)
			}

			if !available.IsZero() {
				transfers = append(transfers, transfer{
					From: addr,
					To:   builtin.ReserveAddress,
					Amt:  available,
				})
			}
		}
		return nil
	})
	if err != nil {
		return cid.Undef, xerrors.Errorf("foreach over state tree failed: %w", err)
	}

	// Execute transfers from previous step
	for _, t := range transfers {
		if err := stmgr.DoTransfer(tree, t.From, t.To, t.Amt, transferCb); err != nil {
			return cid.Undef, xerrors.Errorf("transfer %s %s->%s failed: %w", t.Amt, t.From, t.To, err)
		}
	}

	// pull up power table to give miners back some funds proportional to their power
	var ps power0.State
	powAct, err := tree.GetActor(builtin0.StoragePowerActorAddr)
	if err != nil {
		return cid.Undef, xerrors.Errorf("failed to load power actor: %w", err)
	}

	cst := cbor.NewCborStore(sm.ChainStore().StateBlockstore())
	if err := cst.Get(ctx, powAct.Head, &ps); err != nil {
		return cid.Undef, xerrors.Errorf("failed to get power actor state: %w", err)
	}

	totalPower := ps.TotalBytesCommitted

	var transfersBack []transfer
	// Now, we return some funds to places where they are needed
	err = tree.ForEach(func(addr address.Address, act *types.Actor) error {
		lbact, err := lbtree.GetActor(addr)
		if err != nil {
			if !xerrors.Is(err, types.ErrActorNotFound) {
				return xerrors.Errorf("failed to get actor in lookback state")
			}
		}

		prevBalance := abi.NewTokenAmount(0)
		if lbact != nil {
			prevBalance = lbact.Balance
		}

		switch act.Code {
		case builtin0.AccountActorCodeID, builtin0.MultisigActorCodeID, builtin0.PaymentChannelActorCodeID:
			nbalance := big.Min(prevBalance, AccountCap)
			if nbalance.Sign() != 0 {
				transfersBack = append(transfersBack, transfer{
					From: builtin.ReserveAddress,
					To:   addr,
					Amt:  nbalance,
				})
			}
		case builtin0.StorageMinerActorCodeID:
			var st miner0.State
			if err := sm.ChainStore().ActorStore(ctx).Get(ctx, act.Head, &st); err != nil {
				return xerrors.Errorf("failed to load miner state: %w", err)
			}

			var minfo miner0.MinerInfo
			if err := cst.Get(ctx, st.Info, &minfo); err != nil {
				return xerrors.Errorf("failed to get miner info: %w", err)
			}

			sectorsArr, err := adt0.AsArray(sm.ChainStore().ActorStore(ctx), st.Sectors)
			if err != nil {
				return xerrors.Errorf("failed to load sectors array: %w", err)
			}

			slen := sectorsArr.Length()

			power := types.BigMul(types.NewInt(slen), types.NewInt(uint64(minfo.SectorSize)))

			mfunds := minerFundsAlloc(power, totalPower)
			transfersBack = append(transfersBack, transfer{
				From: builtin.ReserveAddress,
				To:   minfo.Worker,
				Amt:  mfunds,
			})

			// Now make sure to give each miner who had power at the lookback some FIL
			lbact, err := lbtree.GetActor(addr)
			if err == nil {
				var lbst miner0.State
				if err := sm.ChainStore().ActorStore(ctx).Get(ctx, lbact.Head, &lbst); err != nil {
					return xerrors.Errorf("failed to load miner state: %w", err)
				}

				lbsectors, err := adt0.AsArray(sm.ChainStore().ActorStore(ctx), lbst.Sectors)
				if err != nil {
					return xerrors.Errorf("failed to load lb sectors array: %w", err)
				}

				if lbsectors.Length() > 0 {
					transfersBack = append(transfersBack, transfer{
						From: builtin.ReserveAddress,
						To:   minfo.Worker,
						Amt:  BaseMinerBalance,
					})
				}

			} else {
				log.Warnf("failed to get miner in lookback state: %s", err)
			}
		}
		return nil
	})
	if err != nil {
		return cid.Undef, xerrors.Errorf("foreach over state tree failed: %w", err)
	}

	for _, t := range transfersBack {
		if err := stmgr.DoTransfer(tree, t.From, t.To, t.Amt, transferCb); err != nil {
			return cid.Undef, xerrors.Errorf("transfer %s %s->%s failed: %w", t.Amt, t.From, t.To, err)
		}
	}

	// transfer all burnt funds back to the reserve account
	burntAct, err := tree.GetActor(builtin0.BurntFundsActorAddr)
	if err != nil {
		return cid.Undef, xerrors.Errorf("failed to load burnt funds actor: %w", err)
	}
	if err := stmgr.DoTransfer(tree, builtin0.BurntFundsActorAddr, builtin.ReserveAddress, burntAct.Balance, transferCb); err != nil {
		return cid.Undef, xerrors.Errorf("failed to unburn funds: %w", err)
	}

	// Top up the reimbursement service
	reimbAddr, err := address.NewFromString("t0111")
	if err != nil {
		return cid.Undef, xerrors.Errorf("failed to parse reimbursement service address")
	}

	reimb, err := tree.GetActor(reimbAddr)
	if err != nil {
		return cid.Undef, xerrors.Errorf("failed to load reimbursement account actor: %w", err)
	}

	difference := types.BigSub(DesiredReimbursementBalance, reimb.Balance)
	if err := stmgr.DoTransfer(tree, builtin.ReserveAddress, reimbAddr, difference, transferCb); err != nil {
		return cid.Undef, xerrors.Errorf("failed to top up reimbursement account: %w", err)
	}

	// Now, a final sanity check to make sure the balances all check out
	total := abi.NewTokenAmount(0)
	err = tree.ForEach(func(addr address.Address, act *types.Actor) error {
		total = types.BigAdd(total, act.Balance)
		return nil
	})
	if err != nil {
		return cid.Undef, xerrors.Errorf("checking final state balance failed: %w", err)
	}

	exp := types.FromFil(build.FilBase)
	if !exp.Equals(total) {
		return cid.Undef, xerrors.Errorf("resultant state tree account balance was not correct: %s", total)
	}

	if em != nil {
		// record the transfer in execution traces

		fakeMsg := stmgr.MakeFakeMsg(builtin.SystemActorAddr, builtin.SystemActorAddr, big.Zero(), uint64(epoch))

		if err := em.MessageApplied(ctx, ts, fakeMsg.Cid(), fakeMsg, &vm.ApplyRet{
			MessageReceipt: *stmgr.MakeFakeRct(),
			ActorErr:       nil,
			ExecutionTrace: types.ExecutionTrace{
				Msg: types.MessageTrace{
					To:   fakeMsg.To,
					From: fakeMsg.From,
				},
				Subcalls: subcalls,
			},
			Duration: 0,
			GasCosts: nil,
		}, false); err != nil {
			return cid.Undef, xerrors.Errorf("recording transfers: %w", err)
		}
	}

	return tree.Flush(ctx)
}

func UpgradeIgnition(ctx context.Context, sm *stmgr.StateManager, _ stmgr.MigrationCache, cb stmgr.ExecMonitor, root cid.Cid, epoch abi.ChainEpoch, ts *types.TipSet) (cid.Cid, error) {
	store := sm.ChainStore().ActorStore(ctx)

	if build.UpgradeLiftoffHeight <= epoch {
		return cid.Undef, xerrors.Errorf("liftoff height must be beyond ignition height")
	}

	nst, err := nv3.MigrateStateTree(ctx, store, root, epoch)
	if err != nil {
		return cid.Undef, xerrors.Errorf("migrating actors state: %w", err)
	}

	tree, err := sm.StateTree(nst)
	if err != nil {
		return cid.Undef, xerrors.Errorf("getting state tree: %w", err)
	}

	err = stmgr.SetNetworkName(ctx, store, tree, "ignition")
	if err != nil {
		return cid.Undef, xerrors.Errorf("setting network name: %w", err)
	}

	split1, err := address.NewFromString("t0115")
	if err != nil {
		return cid.Undef, xerrors.Errorf("first split address: %w", err)
	}

	split2, err := address.NewFromString("t0116")
	if err != nil {
		return cid.Undef, xerrors.Errorf("second split address: %w", err)
	}

	err = resetGenesisMsigs0(ctx, sm, store, tree, build.UpgradeLiftoffHeight)
	if err != nil {
		return cid.Undef, xerrors.Errorf("resetting genesis msig start epochs: %w", err)
	}

	err = splitGenesisMultisig0(ctx, cb, split1, store, tree, 50, epoch, ts)
	if err != nil {
		return cid.Undef, xerrors.Errorf("splitting first msig: %w", err)
	}

	err = splitGenesisMultisig0(ctx, cb, split2, store, tree, 50, epoch, ts)
	if err != nil {
		return cid.Undef, xerrors.Errorf("splitting second msig: %w", err)
	}

	err = nv3.CheckStateTree(ctx, store, nst, epoch, builtin0.TotalFilecoin)
	if err != nil {
		return cid.Undef, xerrors.Errorf("sanity check after ignition upgrade failed: %w", err)
	}

	return tree.Flush(ctx)
}

func splitGenesisMultisig0(ctx context.Context, em stmgr.ExecMonitor, addr address.Address, store adt0.Store, tree *state.StateTree, portions uint64, epoch abi.ChainEpoch, ts *types.TipSet) error {
	if portions < 1 {
		return xerrors.Errorf("cannot split into 0 portions")
	}

	mact, err := tree.GetActor(addr)
	if err != nil {
		return xerrors.Errorf("getting msig actor: %w", err)
	}

	mst, err := multisig.Load(store, mact)
	if err != nil {
		return xerrors.Errorf("getting msig state: %w", err)
	}

	signers, err := mst.Signers()
	if err != nil {
		return xerrors.Errorf("getting msig signers: %w", err)
	}

	thresh, err := mst.Threshold()
	if err != nil {
		return xerrors.Errorf("getting msig threshold: %w", err)
	}

	ibal, err := mst.InitialBalance()
	if err != nil {
		return xerrors.Errorf("getting msig initial balance: %w", err)
	}

	se, err := mst.StartEpoch()
	if err != nil {
		return xerrors.Errorf("getting msig start epoch: %w", err)
	}

	ud, err := mst.UnlockDuration()
	if err != nil {
		return xerrors.Errorf("getting msig unlock duration: %w", err)
	}

	pending, err := adt0.MakeEmptyMap(store).Root()
	if err != nil {
		return xerrors.Errorf("failed to create empty map: %w", err)
	}

	newIbal := big.Div(ibal, types.NewInt(portions))
	newState := &multisig0.State{
		Signers:               signers,
		NumApprovalsThreshold: thresh,
		NextTxnID:             0,
		InitialBalance:        newIbal,
		StartEpoch:            se,
		UnlockDuration:        ud,
		PendingTxns:           pending,
	}

	scid, err := store.Put(ctx, newState)
	if err != nil {
		return xerrors.Errorf("storing new state: %w", err)
	}

	newActor := types.Actor{
		Code:    builtin0.MultisigActorCodeID,
		Head:    scid,
		Nonce:   0,
		Balance: big.Zero(),
	}

	i := uint64(0)
	subcalls := make([]types.ExecutionTrace, 0, portions)
	transferCb := func(trace types.ExecutionTrace) {
		subcalls = append(subcalls, trace)
	}

	for i < portions {
		keyAddr, err := stmgr.MakeKeyAddr(addr, i)
		if err != nil {
			return xerrors.Errorf("creating key address: %w", err)
		}

		idAddr, err := tree.RegisterNewAddress(keyAddr)
		if err != nil {
			return xerrors.Errorf("registering new address: %w", err)
		}

		err = tree.SetActor(idAddr, &newActor)
		if err != nil {
			return xerrors.Errorf("setting new msig actor state: %w", err)
		}

		if err := stmgr.DoTransfer(tree, addr, idAddr, newIbal, transferCb); err != nil {
			return xerrors.Errorf("transferring split msig balance: %w", err)
		}

		i++
	}

	if em != nil {
		// record the transfer in execution traces

		fakeMsg := stmgr.MakeFakeMsg(builtin.SystemActorAddr, addr, big.Zero(), uint64(epoch))

		if err := em.MessageApplied(ctx, ts, fakeMsg.Cid(), fakeMsg, &vm.ApplyRet{
			MessageReceipt: *stmgr.MakeFakeRct(),
			ActorErr:       nil,
			ExecutionTrace: types.ExecutionTrace{
				Msg: types.MessageTrace{
					From: fakeMsg.From,
					To:   fakeMsg.To,
				},
				Subcalls: subcalls,
			},
			Duration: 0,
			GasCosts: nil,
		}, false); err != nil {
			return xerrors.Errorf("recording transfers: %w", err)
		}
	}

	return nil
}

// TODO: After the Liftoff epoch, refactor this to use resetMultisigVesting
func resetGenesisMsigs0(ctx context.Context, sm *stmgr.StateManager, store adt0.Store, tree *state.StateTree, startEpoch abi.ChainEpoch) error {
	gb, err := sm.ChainStore().GetGenesis(ctx)
	if err != nil {
		return xerrors.Errorf("getting genesis block: %w", err)
	}

	gts, err := types.NewTipSet([]*types.BlockHeader{gb})
	if err != nil {
		return xerrors.Errorf("getting genesis tipset: %w", err)
	}

	cst := cbor.NewCborStore(sm.ChainStore().StateBlockstore())
	genesisTree, err := state.LoadStateTree(cst, gts.ParentState())
	if err != nil {
		return xerrors.Errorf("loading state tree: %w", err)
	}

	err = genesisTree.ForEach(func(addr address.Address, genesisActor *types.Actor) error {
		if genesisActor.Code == builtin0.MultisigActorCodeID {
			currActor, err := tree.GetActor(addr)
			if err != nil {
				return xerrors.Errorf("loading actor: %w", err)
			}

			var currState multisig0.State
			if err := store.Get(ctx, currActor.Head, &currState); err != nil {
				return xerrors.Errorf("reading multisig state: %w", err)
			}

			currState.StartEpoch = startEpoch

			currActor.Head, err = store.Put(ctx, &currState)
			if err != nil {
				return xerrors.Errorf("writing new multisig state: %w", err)
			}

			if err := tree.SetActor(addr, currActor); err != nil {
				return xerrors.Errorf("setting multisig actor: %w", err)
			}
		}
		return nil
	})

	if err != nil {
		return xerrors.Errorf("iterating over genesis actors: %w", err)
	}

	return nil
}

func resetMultisigVesting0(ctx context.Context, store adt0.Store, tree *state.StateTree, addr address.Address, startEpoch abi.ChainEpoch, duration abi.ChainEpoch, balance abi.TokenAmount) error {
	act, err := tree.GetActor(addr)
	if err != nil {
		return xerrors.Errorf("getting actor: %w", err)
	}

	if !builtin.IsMultisigActor(act.Code) {
		return xerrors.Errorf("actor wasn't msig: %w", err)
	}

	var msigState multisig0.State
	if err := store.Get(ctx, act.Head, &msigState); err != nil {
		return xerrors.Errorf("reading multisig state: %w", err)
	}

	msigState.StartEpoch = startEpoch
	msigState.UnlockDuration = duration
	msigState.InitialBalance = balance

	act.Head, err = store.Put(ctx, &msigState)
	if err != nil {
		return xerrors.Errorf("writing new multisig state: %w", err)
	}

	if err := tree.SetActor(addr, act); err != nil {
		return xerrors.Errorf("setting multisig actor: %w", err)
	}

	return nil
}

func UpgradeRefuel(ctx context.Context, sm *stmgr.StateManager, _ stmgr.MigrationCache, cb stmgr.ExecMonitor, root cid.Cid, epoch abi.ChainEpoch, ts *types.TipSet) (cid.Cid, error) {

	store := sm.ChainStore().ActorStore(ctx)
	tree, err := sm.StateTree(root)
	if err != nil {
		return cid.Undef, xerrors.Errorf("getting state tree: %w", err)
	}

	err = resetMultisigVesting0(ctx, store, tree, builtin.SaftAddress, 0, 0, big.Zero())
	if err != nil {
		return cid.Undef, xerrors.Errorf("tweaking msig vesting: %w", err)
	}

	err = resetMultisigVesting0(ctx, store, tree, builtin.ReserveAddress, 0, 0, big.Zero())
	if err != nil {
		return cid.Undef, xerrors.Errorf("tweaking msig vesting: %w", err)
	}

	err = resetMultisigVesting0(ctx, store, tree, builtin.RootVerifierAddress, 0, 0, big.Zero())
	if err != nil {
		return cid.Undef, xerrors.Errorf("tweaking msig vesting: %w", err)
	}

	return tree.Flush(ctx)
}

func UpgradeActorsV2(ctx context.Context, sm *stmgr.StateManager, _ stmgr.MigrationCache, cb stmgr.ExecMonitor, root cid.Cid, epoch abi.ChainEpoch, ts *types.TipSet) (cid.Cid, error) {
	buf := blockstore.NewTieredBstore(sm.ChainStore().StateBlockstore(), blockstore.NewMemorySync())
	store := store.ActorStore(ctx, buf)

	info, err := store.Put(ctx, new(types.StateInfo0))
	if err != nil {
		return cid.Undef, xerrors.Errorf("failed to create new state info for actors v2: %w", err)
	}

	newHamtRoot, err := nv4.MigrateStateTree(ctx, store, root, epoch, nv4.DefaultConfig())
	if err != nil {
		return cid.Undef, xerrors.Errorf("upgrading to actors v2: %w", err)
	}

	newRoot, err := store.Put(ctx, &types.StateRoot{
		Version: types.StateTreeVersion1,
		Actors:  newHamtRoot,
		Info:    info,
	})
	if err != nil {
		return cid.Undef, xerrors.Errorf("failed to persist new state root: %w", err)
	}

	// perform some basic sanity checks to make sure everything still works.
	if newSm, err := state.LoadStateTree(store, newRoot); err != nil {
		return cid.Undef, xerrors.Errorf("state tree sanity load failed: %w", err)
	} else if newRoot2, err := newSm.Flush(ctx); err != nil {
		return cid.Undef, xerrors.Errorf("state tree sanity flush failed: %w", err)
	} else if newRoot2 != newRoot {
		return cid.Undef, xerrors.Errorf("state-root mismatch: %s != %s", newRoot, newRoot2)
	} else if _, err := newSm.GetActor(builtin0.InitActorAddr); err != nil {
		return cid.Undef, xerrors.Errorf("failed to load init actor after upgrade: %w", err)
	}

	{
		from := buf
		to := buf.Read()

		if err := vm.Copy(ctx, from, to, newRoot); err != nil {
			return cid.Undef, xerrors.Errorf("copying migrated tree: %w", err)
		}
	}

	return newRoot, nil
}

func UpgradeLiftoff(ctx context.Context, sm *stmgr.StateManager, _ stmgr.MigrationCache, cb stmgr.ExecMonitor, root cid.Cid, epoch abi.ChainEpoch, ts *types.TipSet) (cid.Cid, error) {
	tree, err := sm.StateTree(root)
	if err != nil {
		return cid.Undef, xerrors.Errorf("getting state tree: %w", err)
	}

	err = stmgr.SetNetworkName(ctx, sm.ChainStore().ActorStore(ctx), tree, "mainnet")
	if err != nil {
		return cid.Undef, xerrors.Errorf("setting network name: %w", err)
	}

	return tree.Flush(ctx)
}

func UpgradeCalico(ctx context.Context, sm *stmgr.StateManager, _ stmgr.MigrationCache, cb stmgr.ExecMonitor, root cid.Cid, epoch abi.ChainEpoch, ts *types.TipSet) (cid.Cid, error) {
	if build.BuildType != build.BuildMainnet {
		return root, nil
	}

	store := sm.ChainStore().ActorStore(ctx)
	var stateRoot types.StateRoot
	if err := store.Get(ctx, root, &stateRoot); err != nil {
		return cid.Undef, xerrors.Errorf("failed to decode state root: %w", err)
	}

	if stateRoot.Version != types.StateTreeVersion1 {
		return cid.Undef, xerrors.Errorf(
			"expected state root version 1 for calico upgrade, got %d",
			stateRoot.Version,
		)
	}

	newHamtRoot, err := nv7.MigrateStateTree(ctx, store, stateRoot.Actors, epoch, nv7.DefaultConfig())
	if err != nil {
		return cid.Undef, xerrors.Errorf("running nv7 migration: %w", err)
	}

	newRoot, err := store.Put(ctx, &types.StateRoot{
		Version: stateRoot.Version,
		Actors:  newHamtRoot,
		Info:    stateRoot.Info,
	})
	if err != nil {
		return cid.Undef, xerrors.Errorf("failed to persist new state root: %w", err)
	}

	// perform some basic sanity checks to make sure everything still works.
	if newSm, err := state.LoadStateTree(store, newRoot); err != nil {
		return cid.Undef, xerrors.Errorf("state tree sanity load failed: %w", err)
	} else if newRoot2, err := newSm.Flush(ctx); err != nil {
		return cid.Undef, xerrors.Errorf("state tree sanity flush failed: %w", err)
	} else if newRoot2 != newRoot {
		return cid.Undef, xerrors.Errorf("state-root mismatch: %s != %s", newRoot, newRoot2)
	} else if _, err := newSm.GetActor(builtin0.InitActorAddr); err != nil {
		return cid.Undef, xerrors.Errorf("failed to load init actor after upgrade: %w", err)
	}

	return newRoot, nil
}

func UpgradeActorsV3(ctx context.Context, sm *stmgr.StateManager, cache stmgr.MigrationCache, cb stmgr.ExecMonitor, root cid.Cid, epoch abi.ChainEpoch, ts *types.TipSet) (cid.Cid, error) {
	// Use all the CPUs except 3.
	workerCount := MigrationMaxWorkerCount - 3
	if workerCount <= 0 {
		workerCount = 1
	}

	config := nv10.Config{
		MaxWorkers:        uint(workerCount),
		JobQueueSize:      1000,
		ResultQueueSize:   100,
		ProgressLogPeriod: 10 * time.Second,
	}
	newRoot, err := upgradeActorsV3Common(ctx, sm, cache, root, epoch, ts, config)
	if err != nil {
		return cid.Undef, xerrors.Errorf("migrating actors v3 state: %w", err)
	}

	tree, err := sm.StateTree(newRoot)
	if err != nil {
		return cid.Undef, xerrors.Errorf("getting state tree: %w", err)
	}

	if build.BuildType == build.BuildMainnet {
		err := stmgr.TerminateActor(ctx, tree, build.ZeroAddress, cb, epoch, ts)
		if err != nil && !xerrors.Is(err, types.ErrActorNotFound) {
			return cid.Undef, xerrors.Errorf("deleting zero bls actor: %w", err)
		}

		newRoot, err = tree.Flush(ctx)
		if err != nil {
			return cid.Undef, xerrors.Errorf("flushing state tree: %w", err)
		}
	}

	return newRoot, nil
}

func PreUpgradeActorsV3(ctx context.Context, sm *stmgr.StateManager, cache stmgr.MigrationCache, root cid.Cid, epoch abi.ChainEpoch, ts *types.TipSet) error {
	// Use half the CPUs for pre-migration, but leave at least 3.
	workerCount := MigrationMaxWorkerCount
	if workerCount <= 4 {
		workerCount = 1
	} else {
		workerCount /= 2
	}
	config := nv10.Config{MaxWorkers: uint(workerCount)}
	_, err := upgradeActorsV3Common(ctx, sm, cache, root, epoch, ts, config)
	return err
}

func upgradeActorsV3Common(
	ctx context.Context, sm *stmgr.StateManager, cache stmgr.MigrationCache,
	root cid.Cid, epoch abi.ChainEpoch, ts *types.TipSet,
	config nv10.Config,
) (cid.Cid, error) {
	buf := blockstore.NewTieredBstore(sm.ChainStore().StateBlockstore(), blockstore.NewMemorySync())
	store := store.ActorStore(ctx, buf)

	// Load the state root.
	var stateRoot types.StateRoot
	if err := store.Get(ctx, root, &stateRoot); err != nil {
		return cid.Undef, xerrors.Errorf("failed to decode state root: %w", err)
	}

	if stateRoot.Version != types.StateTreeVersion1 {
		return cid.Undef, xerrors.Errorf(
			"expected state root version 1 for actors v3 upgrade, got %d",
			stateRoot.Version,
		)
	}

	// Perform the migration
	newHamtRoot, err := nv10.MigrateStateTree(ctx, store, stateRoot.Actors, epoch, config, migrationLogger{}, cache)
	if err != nil {
		return cid.Undef, xerrors.Errorf("upgrading to actors v3: %w", err)
	}

	// Persist the result.
	newRoot, err := store.Put(ctx, &types.StateRoot{
		Version: types.StateTreeVersion2,
		Actors:  newHamtRoot,
		Info:    stateRoot.Info,
	})
	if err != nil {
		return cid.Undef, xerrors.Errorf("failed to persist new state root: %w", err)
	}

	// Persist the new tree.

	{
		from := buf
		to := buf.Read()

		if err := vm.Copy(ctx, from, to, newRoot); err != nil {
			return cid.Undef, xerrors.Errorf("copying migrated tree: %w", err)
		}
	}

	return newRoot, nil
}

func UpgradeActorsV4(ctx context.Context, sm *stmgr.StateManager, cache stmgr.MigrationCache, cb stmgr.ExecMonitor, root cid.Cid, epoch abi.ChainEpoch, ts *types.TipSet) (cid.Cid, error) {
	// Use all the CPUs except 3.
	workerCount := MigrationMaxWorkerCount - 3
	if workerCount <= 0 {
		workerCount = 1
	}

	config := nv12.Config{
		MaxWorkers:        uint(workerCount),
		JobQueueSize:      1000,
		ResultQueueSize:   100,
		ProgressLogPeriod: 10 * time.Second,
	}

	newRoot, err := upgradeActorsV4Common(ctx, sm, cache, root, epoch, ts, config)
	if err != nil {
		return cid.Undef, xerrors.Errorf("migrating actors v4 state: %w", err)
	}

	return newRoot, nil
}

func PreUpgradeActorsV4(ctx context.Context, sm *stmgr.StateManager, cache stmgr.MigrationCache, root cid.Cid, epoch abi.ChainEpoch, ts *types.TipSet) error {
	// Use half the CPUs for pre-migration, but leave at least 3.
	workerCount := MigrationMaxWorkerCount
	if workerCount <= 4 {
		workerCount = 1
	} else {
		workerCount /= 2
	}
	config := nv12.Config{MaxWorkers: uint(workerCount)}
	_, err := upgradeActorsV4Common(ctx, sm, cache, root, epoch, ts, config)
	return err
}

func upgradeActorsV4Common(
	ctx context.Context, sm *stmgr.StateManager, cache stmgr.MigrationCache,
	root cid.Cid, epoch abi.ChainEpoch, ts *types.TipSet,
	config nv12.Config,
) (cid.Cid, error) {
	buf := blockstore.NewTieredBstore(sm.ChainStore().StateBlockstore(), blockstore.NewMemorySync())
	store := store.ActorStore(ctx, buf)

	// Load the state root.
	var stateRoot types.StateRoot
	if err := store.Get(ctx, root, &stateRoot); err != nil {
		return cid.Undef, xerrors.Errorf("failed to decode state root: %w", err)
	}

	if stateRoot.Version != types.StateTreeVersion2 {
		return cid.Undef, xerrors.Errorf(
			"expected state root version 2 for actors v4 upgrade, got %d",
			stateRoot.Version,
		)
	}

	// Perform the migration
	newHamtRoot, err := nv12.MigrateStateTree(ctx, store, stateRoot.Actors, epoch, config, migrationLogger{}, cache)
	if err != nil {
		return cid.Undef, xerrors.Errorf("upgrading to actors v4: %w", err)
	}

	// Persist the result.
	newRoot, err := store.Put(ctx, &types.StateRoot{
		Version: types.StateTreeVersion3,
		Actors:  newHamtRoot,
		Info:    stateRoot.Info,
	})
	if err != nil {
		return cid.Undef, xerrors.Errorf("failed to persist new state root: %w", err)
	}

	// Persist the new tree.

	{
		from := buf
		to := buf.Read()

		if err := vm.Copy(ctx, from, to, newRoot); err != nil {
			return cid.Undef, xerrors.Errorf("copying migrated tree: %w", err)
		}
	}

	return newRoot, nil
}

func UpgradeActorsV5(ctx context.Context, sm *stmgr.StateManager, cache stmgr.MigrationCache, cb stmgr.ExecMonitor, root cid.Cid, epoch abi.ChainEpoch, ts *types.TipSet) (cid.Cid, error) {
	// Use all the CPUs except 3.
	workerCount := MigrationMaxWorkerCount - 3
	if workerCount <= 0 {
		workerCount = 1
	}

	config := nv13.Config{
		MaxWorkers:        uint(workerCount),
		JobQueueSize:      1000,
		ResultQueueSize:   100,
		ProgressLogPeriod: 10 * time.Second,
	}

	newRoot, err := upgradeActorsV5Common(ctx, sm, cache, root, epoch, ts, config)
	if err != nil {
		return cid.Undef, xerrors.Errorf("migrating actors v5 state: %w", err)
	}

	return newRoot, nil
}

func PreUpgradeActorsV5(ctx context.Context, sm *stmgr.StateManager, cache stmgr.MigrationCache, root cid.Cid, epoch abi.ChainEpoch, ts *types.TipSet) error {
	// Use half the CPUs for pre-migration, but leave at least 3.
	workerCount := MigrationMaxWorkerCount
	if workerCount <= 4 {
		workerCount = 1
	} else {
		workerCount /= 2
	}
	config := nv13.Config{MaxWorkers: uint(workerCount)}
	_, err := upgradeActorsV5Common(ctx, sm, cache, root, epoch, ts, config)
	return err
}

func upgradeActorsV5Common(
	ctx context.Context, sm *stmgr.StateManager, cache stmgr.MigrationCache,
	root cid.Cid, epoch abi.ChainEpoch, ts *types.TipSet,
	config nv13.Config,
) (cid.Cid, error) {
	buf := blockstore.NewTieredBstore(sm.ChainStore().StateBlockstore(), blockstore.NewMemorySync())
	store := store.ActorStore(ctx, buf)

	// Load the state root.
	var stateRoot types.StateRoot
	if err := store.Get(ctx, root, &stateRoot); err != nil {
		return cid.Undef, xerrors.Errorf("failed to decode state root: %w", err)
	}

	if stateRoot.Version != types.StateTreeVersion3 {
		return cid.Undef, xerrors.Errorf(
			"expected state root version 3 for actors v5 upgrade, got %d",
			stateRoot.Version,
		)
	}

	// Perform the migration
	newHamtRoot, err := nv13.MigrateStateTree(ctx, store, stateRoot.Actors, epoch, config, migrationLogger{}, cache)
	if err != nil {
		return cid.Undef, xerrors.Errorf("upgrading to actors v5: %w", err)
	}

	// Persist the result.
	newRoot, err := store.Put(ctx, &types.StateRoot{
		Version: types.StateTreeVersion4,
		Actors:  newHamtRoot,
		Info:    stateRoot.Info,
	})
	if err != nil {
		return cid.Undef, xerrors.Errorf("failed to persist new state root: %w", err)
	}

	// Persist the new tree.

	{
		from := buf
		to := buf.Read()

		if err := vm.Copy(ctx, from, to, newRoot); err != nil {
			return cid.Undef, xerrors.Errorf("copying migrated tree: %w", err)
		}
	}

	return newRoot, nil
}

func UpgradeActorsV6(ctx context.Context, sm *stmgr.StateManager, cache stmgr.MigrationCache, cb stmgr.ExecMonitor, root cid.Cid, epoch abi.ChainEpoch, ts *types.TipSet) (cid.Cid, error) {
	// Use all the CPUs except 3.
	workerCount := MigrationMaxWorkerCount - 3
	if workerCount <= 0 {
		workerCount = 1
	}

	config := nv14.Config{
		MaxWorkers:        uint(workerCount),
		JobQueueSize:      1000,
		ResultQueueSize:   100,
		ProgressLogPeriod: 10 * time.Second,
	}

	newRoot, err := upgradeActorsV6Common(ctx, sm, cache, root, epoch, ts, config)
	if err != nil {
		return cid.Undef, xerrors.Errorf("migrating actors v5 state: %w", err)
	}

	return newRoot, nil
}

func PreUpgradeActorsV6(ctx context.Context, sm *stmgr.StateManager, cache stmgr.MigrationCache, root cid.Cid, epoch abi.ChainEpoch, ts *types.TipSet) error {
	// Use half the CPUs for pre-migration, but leave at least 3.
	workerCount := MigrationMaxWorkerCount
	if workerCount <= 4 {
		workerCount = 1
	} else {
		workerCount /= 2
	}
	config := nv14.Config{MaxWorkers: uint(workerCount)}
	_, err := upgradeActorsV6Common(ctx, sm, cache, root, epoch, ts, config)
	return err
}

func upgradeActorsV6Common(
	ctx context.Context, sm *stmgr.StateManager, cache stmgr.MigrationCache,
	root cid.Cid, epoch abi.ChainEpoch, ts *types.TipSet,
	config nv14.Config,
) (cid.Cid, error) {
	buf := blockstore.NewTieredBstore(sm.ChainStore().StateBlockstore(), blockstore.NewMemorySync())
	store := store.ActorStore(ctx, buf)

	// Load the state root.
	var stateRoot types.StateRoot
	if err := store.Get(ctx, root, &stateRoot); err != nil {
		return cid.Undef, xerrors.Errorf("failed to decode state root: %w", err)
	}

	if stateRoot.Version != types.StateTreeVersion4 {
		return cid.Undef, xerrors.Errorf(
			"expected state root version 4 for actors v6 upgrade, got %d",
			stateRoot.Version,
		)
	}

	// Perform the migration
	newHamtRoot, err := nv14.MigrateStateTree(ctx, store, stateRoot.Actors, epoch, config, migrationLogger{}, cache)
	if err != nil {
		return cid.Undef, xerrors.Errorf("upgrading to actors v6: %w", err)
	}

	// Persist the result.
	newRoot, err := store.Put(ctx, &types.StateRoot{
		Version: types.StateTreeVersion4,
		Actors:  newHamtRoot,
		Info:    stateRoot.Info,
	})
	if err != nil {
		return cid.Undef, xerrors.Errorf("failed to persist new state root: %w", err)
	}

	// Persist the new tree.

	{
		from := buf
		to := buf.Read()

		if err := vm.Copy(ctx, from, to, newRoot); err != nil {
			return cid.Undef, xerrors.Errorf("copying migrated tree: %w", err)
		}
	}

	return newRoot, nil
}

func UpgradeActorsV7(ctx context.Context, sm *stmgr.StateManager, cache stmgr.MigrationCache, cb stmgr.ExecMonitor, root cid.Cid, epoch abi.ChainEpoch, ts *types.TipSet) (cid.Cid, error) {
	// Use all the CPUs except 3.
	workerCount := MigrationMaxWorkerCount - 3
	if workerCount <= 0 {
		workerCount = 1
	}

	config := nv15.Config{
		MaxWorkers:        uint(workerCount),
		JobQueueSize:      1000,
		ResultQueueSize:   100,
		ProgressLogPeriod: 10 * time.Second,
	}

	newRoot, err := upgradeActorsV7Common(ctx, sm, cache, root, epoch, ts, config)
	if err != nil {
		return cid.Undef, xerrors.Errorf("migrating actors v6 state: %w", err)
	}

	return newRoot, nil
}

func PreUpgradeActorsV7(ctx context.Context, sm *stmgr.StateManager, cache stmgr.MigrationCache, root cid.Cid, epoch abi.ChainEpoch, ts *types.TipSet) error {
	// Use half the CPUs for pre-migration, but leave at least 3.
	workerCount := MigrationMaxWorkerCount
	if workerCount <= 4 {
		workerCount = 1
	} else {
		workerCount /= 2
	}

	lbts, lbRoot, err := stmgr.GetLookbackTipSetForRound(ctx, sm, ts, epoch)
	if err != nil {
		return xerrors.Errorf("error getting lookback ts for premigration: %w", err)
	}

	config := nv15.Config{MaxWorkers: uint(workerCount),
		ProgressLogPeriod: time.Minute * 5}

	_, err = upgradeActorsV7Common(ctx, sm, cache, lbRoot, epoch, lbts, config)
	return err
}

func upgradeActorsV7Common(
	ctx context.Context, sm *stmgr.StateManager, cache stmgr.MigrationCache,
	root cid.Cid, epoch abi.ChainEpoch, ts *types.TipSet,
	config nv15.Config,
) (cid.Cid, error) {
	writeStore := blockstore.NewAutobatch(ctx, sm.ChainStore().StateBlockstore(), units.GiB/4)
	// TODO: pretty sure we'd achieve nothing by doing this, confirm in review
	//buf := blockstore.NewTieredBstore(sm.ChainStore().StateBlockstore(), writeStore)
	store := store.ActorStore(ctx, writeStore)
	// Load the state root.
	var stateRoot types.StateRoot
	if err := store.Get(ctx, root, &stateRoot); err != nil {
		return cid.Undef, xerrors.Errorf("failed to decode state root: %w", err)
	}

	if stateRoot.Version != types.StateTreeVersion4 {
		return cid.Undef, xerrors.Errorf(
			"expected state root version 4 for actors v7 upgrade, got %d",
			stateRoot.Version,
		)
	}

	// Perform the migration
	newHamtRoot, err := nv15.MigrateStateTree(ctx, store, stateRoot.Actors, epoch, config, migrationLogger{}, cache)
	if err != nil {
		return cid.Undef, xerrors.Errorf("upgrading to actors v7: %w", err)
	}

	// Persist the result.
	newRoot, err := store.Put(ctx, &types.StateRoot{
		Version: types.StateTreeVersion4,
		Actors:  newHamtRoot,
		Info:    stateRoot.Info,
	})
	if err != nil {
		return cid.Undef, xerrors.Errorf("failed to persist new state root: %w", err)
	}

	// Persists the new tree and shuts down the flush worker
	if err := writeStore.Flush(ctx); err != nil {
		return cid.Undef, xerrors.Errorf("writeStore flush failed: %w", err)
	}

	if err := writeStore.Shutdown(ctx); err != nil {
		return cid.Undef, xerrors.Errorf("writeStore shutdown failed: %w", err)
	}

	return newRoot, nil
}

func UpgradeActorsV8(ctx context.Context, sm *stmgr.StateManager, cache stmgr.MigrationCache, cb stmgr.ExecMonitor, root cid.Cid, epoch abi.ChainEpoch, ts *types.TipSet) (cid.Cid, error) {
	// Use all the CPUs except 3.
	workerCount := MigrationMaxWorkerCount - 3
	if workerCount <= 0 {
		workerCount = 1
	}

	config := nv16.Config{
		MaxWorkers:        uint(workerCount),
		JobQueueSize:      1000,
		ResultQueueSize:   100,
		ProgressLogPeriod: 10 * time.Second,
	}

	newRoot, err := upgradeActorsV8Common(ctx, sm, cache, root, epoch, ts, config)
	if err != nil {
		return cid.Undef, xerrors.Errorf("migrating actors v7 state: %w", err)
	}

	fmt.Print(fvmLiftoffBanner)

	return newRoot, nil
}

func PreUpgradeActorsV8(ctx context.Context, sm *stmgr.StateManager, cache stmgr.MigrationCache, root cid.Cid, epoch abi.ChainEpoch, ts *types.TipSet) error {
	// Use half the CPUs for pre-migration, but leave at least 3.
	workerCount := MigrationMaxWorkerCount
	if workerCount <= 4 {
		workerCount = 1
	} else {
		workerCount /= 2
	}

	lbts, lbRoot, err := stmgr.GetLookbackTipSetForRound(ctx, sm, ts, epoch)
	if err != nil {
		return xerrors.Errorf("error getting lookback ts for premigration: %w", err)
	}

	config := nv16.Config{MaxWorkers: uint(workerCount),
		ProgressLogPeriod: time.Minute * 5}

	_, err = upgradeActorsV8Common(ctx, sm, cache, lbRoot, epoch, lbts, config)
	return err
}

func upgradeActorsV8Common(
	ctx context.Context, sm *stmgr.StateManager, cache stmgr.MigrationCache,
	root cid.Cid, epoch abi.ChainEpoch, ts *types.TipSet,
	config nv16.Config,
) (cid.Cid, error) {
	buf := blockstore.NewTieredBstore(sm.ChainStore().StateBlockstore(), blockstore.NewMemorySync())
	store := store.ActorStore(ctx, buf)

	// ensure that the manifest is loaded in the blockstore
	if err := bundle.LoadBundles(ctx, buf, actorstypes.Version8); err != nil {
		return cid.Undef, xerrors.Errorf("failed to load manifest bundle: %w", err)
	}

	// Load the state root.
	var stateRoot types.StateRoot
	if err := store.Get(ctx, root, &stateRoot); err != nil {
		return cid.Undef, xerrors.Errorf("failed to decode state root: %w", err)
	}

	if stateRoot.Version != types.StateTreeVersion4 {
		return cid.Undef, xerrors.Errorf(
			"expected state root version 4 for actors v8 upgrade, got %d",
			stateRoot.Version,
		)
	}

	manifest, ok := actors.GetManifest(actorstypes.Version8)
	if !ok {
		return cid.Undef, xerrors.Errorf("no manifest CID for v8 upgrade")
	}

	// Perform the migration
	newHamtRoot, err := nv16.MigrateStateTree(ctx, store, manifest, stateRoot.Actors, epoch, config, migrationLogger{}, cache)
	if err != nil {
		return cid.Undef, xerrors.Errorf("upgrading to actors v8: %w", err)
	}

	// Persist the result.
	newRoot, err := store.Put(ctx, &types.StateRoot{
		Version: types.StateTreeVersion4,
		Actors:  newHamtRoot,
		Info:    stateRoot.Info,
	})
	if err != nil {
		return cid.Undef, xerrors.Errorf("failed to persist new state root: %w", err)
	}

	// Persist the new tree.

	{
		from := buf
		to := buf.Read()

		if err := vm.Copy(ctx, from, to, newRoot); err != nil {
			return cid.Undef, xerrors.Errorf("copying migrated tree: %w", err)
		}
	}

	return newRoot, nil
}

func UpgradeActorsV9(ctx context.Context, sm *stmgr.StateManager, cache stmgr.MigrationCache, cb stmgr.ExecMonitor,
	root cid.Cid, epoch abi.ChainEpoch, ts *types.TipSet) (cid.Cid, error) {
	// Use all the CPUs except 3.
	workerCount := MigrationMaxWorkerCount - 3
	if workerCount <= 0 {
		workerCount = 1
	}

	config := nv17.Config{
		MaxWorkers:        uint(workerCount),
		JobQueueSize:      1000,
		ResultQueueSize:   100,
		ProgressLogPeriod: 10 * time.Second,
	}

	newRoot, err := upgradeActorsV9Common(ctx, sm, cache, root, epoch, ts, config)
	if err != nil {
		return cid.Undef, xerrors.Errorf("migrating actors v8 state: %w", err)
	}

	return newRoot, nil
}

func PreUpgradeActorsV9(ctx context.Context, sm *stmgr.StateManager, cache stmgr.MigrationCache, root cid.Cid,
	epoch abi.ChainEpoch, ts *types.TipSet) error {
	// Use half the CPUs for pre-migration, but leave at least 3.
	workerCount := MigrationMaxWorkerCount
	if workerCount <= 4 {
		workerCount = 1
	} else {
		workerCount /= 2
	}

	lbts, lbRoot, err := stmgr.GetLookbackTipSetForRound(ctx, sm, ts, epoch)
	if err != nil {
		return xerrors.Errorf("error getting lookback ts for premigration: %w", err)
	}

	config := nv17.Config{MaxWorkers: uint(workerCount),
		ProgressLogPeriod: time.Minute * 5}

	_, err = upgradeActorsV9Common(ctx, sm, cache, lbRoot, epoch, lbts, config)
	return err
}

func upgradeActorsV9Common(
	ctx context.Context, sm *stmgr.StateManager, cache stmgr.MigrationCache,
	root cid.Cid, epoch abi.ChainEpoch, ts *types.TipSet,
	config nv17.Config,
) (cid.Cid, error) {
	writeStore := blockstore.NewAutobatch(ctx, sm.ChainStore().StateBlockstore(), units.GiB/4)
	store := store.ActorStore(ctx, writeStore)

	// ensure that the manifest is loaded in the blockstore
	if err := bundle.LoadBundles(ctx, sm.ChainStore().StateBlockstore(), actorstypes.Version9); err != nil {
		return cid.Undef, xerrors.Errorf("failed to load manifest bundle: %w", err)
	}

	// Load the state root.
	var stateRoot types.StateRoot
	if err := store.Get(ctx, root, &stateRoot); err != nil {
		return cid.Undef, xerrors.Errorf("failed to decode state root: %w", err)
	}

	if stateRoot.Version != types.StateTreeVersion4 {
		return cid.Undef, xerrors.Errorf(
			"expected state root version 4 for actors v9 upgrade, got %d",
			stateRoot.Version,
		)
	}

	manifest, ok := actors.GetManifest(actorstypes.Version9)
	if !ok {
		return cid.Undef, xerrors.Errorf("no manifest CID for v9 upgrade")
	}

	// Perform the migration
	newHamtRoot, err := nv17.MigrateStateTree(ctx, store, manifest, stateRoot.Actors, epoch, config,
		migrationLogger{}, cache)
	if err != nil {
		return cid.Undef, xerrors.Errorf("upgrading to actors v9: %w", err)
	}

	// Persist the result.
	newRoot, err := store.Put(ctx, &types.StateRoot{
		Version: types.StateTreeVersion4,
		Actors:  newHamtRoot,
		Info:    stateRoot.Info,
	})
	if err != nil {
		return cid.Undef, xerrors.Errorf("failed to persist new state root: %w", err)
	}

	// Persists the new tree and shuts down the flush worker
	if err := writeStore.Flush(ctx); err != nil {
		return cid.Undef, xerrors.Errorf("writeStore flush failed: %w", err)
	}

	if err := writeStore.Shutdown(ctx); err != nil {
		return cid.Undef, xerrors.Errorf("writeStore shutdown failed: %w", err)
	}

	return newRoot, nil
}

func PreUpgradeActorsV10(ctx context.Context, sm *stmgr.StateManager, cache stmgr.MigrationCache, root cid.Cid, epoch abi.ChainEpoch, ts *types.TipSet) error {
	// Use half the CPUs for pre-migration, but leave at least 3.
	workerCount := MigrationMaxWorkerCount
	if workerCount <= 4 {
		workerCount = 1
	} else {
		workerCount /= 2
	}

	lbts, lbRoot, err := stmgr.GetLookbackTipSetForRound(ctx, sm, ts, epoch)
	if err != nil {
		return xerrors.Errorf("error getting lookback ts for premigration: %w", err)
	}

	config := migration.Config{
		MaxWorkers:        uint(workerCount),
		ProgressLogPeriod: time.Minute * 5,
	}

	_, err = upgradeActorsV10Common(ctx, sm, cache, lbRoot, epoch, lbts, config)
	return err
}

func UpgradeActorsV10(ctx context.Context, sm *stmgr.StateManager, cache stmgr.MigrationCache, cb stmgr.ExecMonitor,
	root cid.Cid, epoch abi.ChainEpoch, ts *types.TipSet) (cid.Cid, error) {
	// Use all the CPUs except 3.
	workerCount := MigrationMaxWorkerCount - 3
	if workerCount <= 0 {
		workerCount = 1
	}

	config := migration.Config{
		MaxWorkers:        uint(workerCount),
		JobQueueSize:      1000,
		ResultQueueSize:   100,
		ProgressLogPeriod: 10 * time.Second,
	}

	newRoot, err := upgradeActorsV10Common(ctx, sm, cache, root, epoch, ts, config)
	if err != nil {
		return cid.Undef, xerrors.Errorf("migrating actors v10 state: %w", err)
	}

	return newRoot, nil
}

func upgradeActorsV10Common(
	ctx context.Context, sm *stmgr.StateManager, cache stmgr.MigrationCache,
	root cid.Cid, epoch abi.ChainEpoch, ts *types.TipSet,
	config migration.Config,
) (cid.Cid, error) {
	buf := blockstore.NewTieredBstore(sm.ChainStore().StateBlockstore(), blockstore.NewMemorySync())
	store := store.ActorStore(ctx, buf)

	// ensure that the manifest is loaded in the blockstore
	if err := bundle.LoadBundles(ctx, sm.ChainStore().StateBlockstore(), actorstypes.Version10); err != nil {
		return cid.Undef, xerrors.Errorf("failed to load manifest bundle: %w", err)
	}

	// Load the state root.
	var stateRoot types.StateRoot
	if err := store.Get(ctx, root, &stateRoot); err != nil {
		return cid.Undef, xerrors.Errorf("failed to decode state root: %w", err)
	}

	if stateRoot.Version != types.StateTreeVersion4 {
		return cid.Undef, xerrors.Errorf(
			"expected state root version 4 for actors v9 upgrade, got %d",
			stateRoot.Version,
		)
	}

	manifest, ok := actors.GetManifest(actorstypes.Version10)
	if !ok {
		return cid.Undef, xerrors.Errorf("no manifest CID for v9 upgrade")
	}

	// Perform the migration
	newHamtRoot, err := nv18.MigrateStateTree(ctx, store, manifest, stateRoot.Actors, epoch, config,
		migrationLogger{}, cache)
	if err != nil {
		return cid.Undef, xerrors.Errorf("upgrading to actors v10: %w", err)
	}

	// Persist the result.
	newRoot, err := store.Put(ctx, &types.StateRoot{
		Version: types.StateTreeVersion5,
		Actors:  newHamtRoot,
		Info:    stateRoot.Info,
	})
	if err != nil {
		return cid.Undef, xerrors.Errorf("failed to persist new state root: %w", err)
	}

	// Persist the new tree.

	{
		from := buf
		to := buf.Read()

		if err := vm.Copy(ctx, from, to, newRoot); err != nil {
			return cid.Undef, xerrors.Errorf("copying migrated tree: %w", err)
		}
	}

	return newRoot, nil
}

func PreUpgradeActorsV11(ctx context.Context, sm *stmgr.StateManager, cache stmgr.MigrationCache, root cid.Cid, epoch abi.ChainEpoch, ts *types.TipSet) error {
	// Use half the CPUs for pre-migration, but leave at least 3.
	workerCount := MigrationMaxWorkerCount
	if workerCount <= 4 {
		workerCount = 1
	} else {
		workerCount /= 2
	}

	lbts, lbRoot, err := stmgr.GetLookbackTipSetForRound(ctx, sm, ts, epoch)
	if err != nil {
		return xerrors.Errorf("error getting lookback ts for premigration: %w", err)
	}

	config := migration.Config{
		MaxWorkers:        uint(workerCount),
		ProgressLogPeriod: time.Minute * 5,
	}

	_, err = upgradeActorsV11Common(ctx, sm, cache, lbRoot, epoch, lbts, config)
	return err
}

func UpgradeActorsV11(ctx context.Context, sm *stmgr.StateManager, cache stmgr.MigrationCache, cb stmgr.ExecMonitor,
	root cid.Cid, epoch abi.ChainEpoch, ts *types.TipSet) (cid.Cid, error) {
	// Use all the CPUs except 2.
	workerCount := MigrationMaxWorkerCount - 3
	if workerCount <= 0 {
		workerCount = 1
	}
	config := migration.Config{
		MaxWorkers:        uint(workerCount),
		JobQueueSize:      1000,
		ResultQueueSize:   100,
		ProgressLogPeriod: 10 * time.Second,
	}
	newRoot, err := upgradeActorsV11Common(ctx, sm, cache, root, epoch, ts, config)
	if err != nil {
		return cid.Undef, xerrors.Errorf("migrating actors v11 state: %w", err)
	}
	return newRoot, nil
}

func upgradeActorsV11Common(
	ctx context.Context, sm *stmgr.StateManager, cache stmgr.MigrationCache,
	root cid.Cid, epoch abi.ChainEpoch, ts *types.TipSet,
	config migration.Config,
) (cid.Cid, error) {
	writeStore := blockstore.NewAutobatch(ctx, sm.ChainStore().StateBlockstore(), units.GiB/4)
	adtStore := store.ActorStore(ctx, writeStore)
	// ensure that the manifest is loaded in the blockstore
	if err := bundle.LoadBundles(ctx, writeStore, actorstypes.Version11); err != nil {
		return cid.Undef, xerrors.Errorf("failed to load manifest bundle: %w", err)
	}

	// Load the state root.
	var stateRoot types.StateRoot
	if err := adtStore.Get(ctx, root, &stateRoot); err != nil {
		return cid.Undef, xerrors.Errorf("failed to decode state root: %w", err)
	}

	if stateRoot.Version != types.StateTreeVersion5 {
		return cid.Undef, xerrors.Errorf(
			"expected state root version 5 for actors v11 upgrade, got %d",
			stateRoot.Version,
		)
	}

	manifest, ok := actors.GetManifest(actorstypes.Version11)
	if !ok {
		return cid.Undef, xerrors.Errorf("no manifest CID for v11 upgrade")
	}

	// Perform the migration
	newHamtRoot, err := nv19.MigrateStateTree(ctx, adtStore, manifest, stateRoot.Actors, epoch, config,
		migrationLogger{}, cache)
	if err != nil {
		return cid.Undef, xerrors.Errorf("upgrading to actors v11: %w", err)
	}

	// Persist the result.
	newRoot, err := adtStore.Put(ctx, &types.StateRoot{
		Version: types.StateTreeVersion5,
		Actors:  newHamtRoot,
		Info:    stateRoot.Info,
	})
	if err != nil {
		return cid.Undef, xerrors.Errorf("failed to persist new state root: %w", err)
	}

	// Persists the new tree and shuts down the flush worker
	if err := writeStore.Flush(ctx); err != nil {
		return cid.Undef, xerrors.Errorf("writeStore flush failed: %w", err)
	}

	if err := writeStore.Shutdown(ctx); err != nil {
		return cid.Undef, xerrors.Errorf("writeStore shutdown failed: %w", err)
	}

	return newRoot, nil
}

func PreUpgradeActorsV12(ctx context.Context, sm *stmgr.StateManager, cache stmgr.MigrationCache, root cid.Cid, epoch abi.ChainEpoch, ts *types.TipSet) error {
	// Use half the CPUs for pre-migration, but leave at least 3.
	workerCount := MigrationMaxWorkerCount
	if workerCount <= 4 {
		workerCount = 1
	} else {
		workerCount /= 2
	}

	lbts, lbRoot, err := stmgr.GetLookbackTipSetForRound(ctx, sm, ts, epoch)
	if err != nil {
		return xerrors.Errorf("error getting lookback ts for premigration: %w", err)
	}

	config := migration.Config{
		MaxWorkers:        uint(workerCount),
		ProgressLogPeriod: time.Minute * 5,
	}

	_, err = upgradeActorsV12Common(ctx, sm, cache, lbRoot, epoch, lbts, config)
	return err
}

func UpgradeActorsV12(ctx context.Context, sm *stmgr.StateManager, cache stmgr.MigrationCache, cb stmgr.ExecMonitor,
	root cid.Cid, epoch abi.ChainEpoch, ts *types.TipSet) (cid.Cid, error) {
	// Use all the CPUs except 2.
	workerCount := MigrationMaxWorkerCount - 3
	if workerCount <= 0 {
		workerCount = 1
	}
	config := migration.Config{
		MaxWorkers:        uint(workerCount),
		JobQueueSize:      1000,
		ResultQueueSize:   100,
		ProgressLogPeriod: 10 * time.Second,
	}
	newRoot, err := upgradeActorsV12Common(ctx, sm, cache, root, epoch, ts, config)
	if err != nil {
		return cid.Undef, xerrors.Errorf("migrating actors v11 state: %w", err)
	}
	return newRoot, nil
}

var calibnetv12BuggyBundle = cid.MustParse("bafy2bzacedrunxfqta5skb7q7x32lnp4efz2oq7fn226ffm7fu5iqs62jkmvs")

func upgradeActorsV12Common(
	ctx context.Context, sm *stmgr.StateManager, cache stmgr.MigrationCache,
	root cid.Cid, epoch abi.ChainEpoch, ts *types.TipSet,
	config migration.Config,
) (cid.Cid, error) {
	writeStore := blockstore.NewAutobatch(ctx, sm.ChainStore().StateBlockstore(), units.GiB/4)
	adtStore := store.ActorStore(ctx, writeStore)
	// ensure that the manifest is loaded in the blockstore
	if err := bundle.LoadBundles(ctx, writeStore, actorstypes.Version12); err != nil {
		return cid.Undef, xerrors.Errorf("failed to load manifest bundle: %w", err)
	}

	// Load the state root.
	var stateRoot types.StateRoot
	if err := adtStore.Get(ctx, root, &stateRoot); err != nil {
		return cid.Undef, xerrors.Errorf("failed to decode state root: %w", err)
	}

	if stateRoot.Version != types.StateTreeVersion5 {
		return cid.Undef, xerrors.Errorf(
			"expected state root version 5 for actors v12 upgrade, got %d",
			stateRoot.Version,
		)
	}

	// check whether or not this is a calibnet upgrade
	// we do this because calibnet upgraded to a "wrong" actors bundle, which was then corrected
	// we thus upgrade to calibrationnet-buggy in this upgrade
	actorsIn, err := state.LoadStateTree(adtStore, root)
	if err != nil {
		return cid.Undef, xerrors.Errorf("loading state tree: %w", err)
	}

	initActor, err := actorsIn.GetActor(builtin.InitActorAddr)
	if err != nil {
		return cid.Undef, xerrors.Errorf("failed to get system actor: %w", err)
	}

	var initState init11.State
	if err := adtStore.Get(ctx, initActor.Head, &initState); err != nil {
		return cid.Undef, xerrors.Errorf("failed to get system actor state: %w", err)
	}

	var manifestCid cid.Cid
	if initState.NetworkName == "calibrationnet" {
		embedded, ok := build.GetEmbeddedBuiltinActorsBundle(actorstypes.Version12, "calibrationnet-buggy")
		if !ok {
			return cid.Undef, xerrors.Errorf("didn't find buggy calibrationnet bundle")
		}

		var err error
		manifestCid, err = bundle.LoadBundle(ctx, writeStore, bytes.NewReader(embedded))
		if err != nil {
			return cid.Undef, xerrors.Errorf("failed to load buggy calibnet bundle: %w", err)
		}

		if manifestCid != calibnetv12BuggyBundle {
			return cid.Undef, xerrors.Errorf("didn't find expected buggy calibnet bundle manifest: %s != %s", manifestCid, calibnetv12BuggyBundle)
		}
	} else {
		ok := false
		manifestCid, ok = actors.GetManifest(actorstypes.Version12)
		if !ok {
			return cid.Undef, xerrors.Errorf("no manifest CID for v12 upgrade")
		}
	}

	// Perform the migration
	newHamtRoot, err := nv21.MigrateStateTree(ctx, adtStore, manifestCid, stateRoot.Actors, epoch, config,
		migrationLogger{}, cache)
	if err != nil {
		return cid.Undef, xerrors.Errorf("upgrading to actors v12: %w", err)
	}

	// Persist the result.
	newRoot, err := adtStore.Put(ctx, &types.StateRoot{
		Version: types.StateTreeVersion5,
		Actors:  newHamtRoot,
		Info:    stateRoot.Info,
	})
	if err != nil {
		return cid.Undef, xerrors.Errorf("failed to persist new state root: %w", err)
	}

	// Persists the new tree and shuts down the flush worker
	if err := writeStore.Flush(ctx); err != nil {
		return cid.Undef, xerrors.Errorf("writeStore flush failed: %w", err)
	}

	if err := writeStore.Shutdown(ctx); err != nil {
		return cid.Undef, xerrors.Errorf("writeStore shutdown failed: %w", err)
	}

	return newRoot, nil
}

//////////////////////

var calibnetv12BuggyMinerCID = cid.MustParse("bafk2bzacecnh2ouohmonvebq7uughh4h3ppmg4cjsk74dzxlbbtlcij4xbzxq")

func upgradeActorsV12Fix(ctx context.Context, sm *stmgr.StateManager, cache stmgr.MigrationCache, cb stmgr.ExecMonitor,
	root cid.Cid, epoch abi.ChainEpoch, ts *types.TipSet) (cid.Cid, error) {
	stateStore := sm.ChainStore().StateBlockstore()
	adtStore := store.ActorStore(ctx, stateStore)

	// ensure that the manifest is loaded in the blockstore
	if err := bundle.LoadBundles(ctx, stateStore, actorstypes.Version12); err != nil {
		return cid.Undef, xerrors.Errorf("failed to load manifest bundle: %w", err)
	}

	// Load input state tree
	actorsIn, err := state.LoadStateTree(adtStore, root)
	if err != nil {
		return cid.Undef, xerrors.Errorf("loading state tree: %w", err)
	}

	// load old manifest data
	systemActor, err := actorsIn.GetActor(builtin.SystemActorAddr)
	if err != nil {
		return cid.Undef, xerrors.Errorf("failed to get system actor: %w", err)
	}

	var systemState system11.State
	if err := adtStore.Get(ctx, systemActor.Head, &systemState); err != nil {
		return cid.Undef, xerrors.Errorf("failed to get system actor state: %w", err)
	}

	var oldManifestData manifest.ManifestData
	if err := adtStore.Get(ctx, systemState.BuiltinActors, &oldManifestData); err != nil {
		return cid.Undef, xerrors.Errorf("failed to get old manifest data: %w", err)
	}

	newManifestCID, ok := actors.GetManifest(actorstypes.Version12)
	if !ok {
		return cid.Undef, xerrors.Errorf("no manifest CID for v12 upgrade")
	}

	// load new manifest
	var newManifest manifest.Manifest
	if err := adtStore.Get(ctx, newManifestCID, &newManifest); err != nil {
		return cid.Undef, xerrors.Errorf("error reading actor manifest: %w", err)
	}

	if err := newManifest.Load(ctx, adtStore); err != nil {
		return cid.Undef, xerrors.Errorf("error loading actor manifest: %w", err)
	}

	// build the CID mapping
	codeMapping := make(map[cid.Cid]cid.Cid, len(oldManifestData.Entries))
	for _, oldEntry := range oldManifestData.Entries {
		newCID, ok := newManifest.Get(oldEntry.Name)
		if !ok {
			return cid.Undef, xerrors.Errorf("missing manifest entry for %s", oldEntry.Name)
		}

		// Note: we expect newCID to be the same as oldEntry.Code for all actors except the miner actor
		codeMapping[oldEntry.Code] = newCID
	}

	// Create empty actorsOut

	actorsOut, err := state.NewStateTree(adtStore, actorsIn.Version())
	if err != nil {
		return cid.Undef, xerrors.Errorf("failed to create new tree: %w", err)
	}

	// Perform the migration
	err = actorsIn.ForEach(func(a address.Address, actor *types.Actor) error {
		newCid, ok := codeMapping[actor.Code]
		if !ok {
			return xerrors.Errorf("didn't find mapping for %s", actor.Code)
		}

		return actorsOut.SetActor(a, &types.ActorV5{
			Code:    newCid,
			Head:    actor.Head,
			Nonce:   actor.Nonce,
			Balance: actor.Balance,
			Address: actor.Address,
		})
	})
	if err != nil {
		return cid.Undef, xerrors.Errorf("failed to perform migration: %w", err)
	}

<<<<<<< HEAD
=======
	systemState.BuiltinActors = newManifest.Data
	newSystemHead, err := adtStore.Put(ctx, &systemState)
	if err != nil {
		return cid.Undef, xerrors.Errorf("failed to put new system state: %w", err)
	}

	systemActor.Head = newSystemHead
	if err = actorsOut.SetActor(builtin.SystemActorAddr, systemActor); err != nil {
		return cid.Undef, xerrors.Errorf("failed to put new system actor: %w", err)
	}

	// Sanity checking

>>>>>>> ce6cbcbf
	err = actorsIn.ForEach(func(a address.Address, inActor *types.Actor) error {
		outActor, err := actorsOut.GetActor(a)
		if err != nil {
			return xerrors.Errorf("failed to get actor in outTree: %w", err)
		}

		if inActor.Nonce != outActor.Nonce {
			return xerrors.Errorf("mismatched nonce for actor %s", a)
		}

		if !inActor.Balance.Equals(outActor.Balance) {
			return xerrors.Errorf("mismatched balance for actor %s: %d != %d", a, inActor.Balance, outActor.Balance)
		}

		if inActor.Address != outActor.Address && inActor.Address.String() != outActor.Address.String() {
			return xerrors.Errorf("mismatched address for actor %s: %s != %s", a, inActor.Address, outActor.Address)
		}

<<<<<<< HEAD
		if inActor.Head != outActor.Head {
=======
		if inActor.Head != outActor.Head && a != builtin.SystemActorAddr {
>>>>>>> ce6cbcbf
			return xerrors.Errorf("mismatched head for actor %s", a)
		}

		// This is the hard-coded "buggy" miner actor Code ID
		if inActor.Code != calibnetv12BuggyMinerCID && inActor.Code != outActor.Code {
			return xerrors.Errorf("unexpected change in code for actor %s", a)
		}

		return nil
	})
	if err != nil {
		return cid.Undef, xerrors.Errorf("failed to sanity check migration: %w", err)
	}

	// Persist the result.
	newRoot, err := actorsOut.Flush(ctx)
	if err != nil {
		return cid.Undef, xerrors.Errorf("failed to persist new state root: %w", err)
	}

	return newRoot, nil
}

////////////////////

// Example upgrade function if upgrade requires only code changes
//func UpgradeActorsV9(ctx context.Context, sm *stmgr.StateManager, _ stmgr.MigrationCache, _ stmgr.ExecMonitor, root cid.Cid, _ abi.ChainEpoch, _ *types.TipSet) (cid.Cid, error) {
//	buf := blockstore.NewTieredBstore(sm.ChainStore().StateBlockstore(), blockstore.NewMemorySync())
//
//	av := actors.Version9
//	// This may change for upgrade
//	newStateTreeVersion := types.StateTreeVersion4
//
//	// ensure that the manifest is loaded in the blockstore
//	if err := bundle.FetchAndLoadBundles(ctx, buf, map[actors.Version]build.Bundle{
//		av: build.BuiltinActorReleases[av],
//	}); err != nil {
//		return cid.Undef, xerrors.Errorf("failed to load manifest bundle: %w", err)
//	}
//
//	newActorsManifestCid, ok := actors.GetManifest(av)
//	if !ok {
//		return cid.Undef, xerrors.Errorf("no manifest CID for v8 upgrade")
//	}
//
//	bstore := sm.ChainStore().StateBlockstore()
//	return LiteMigration(ctx, bstore, newActorsManifestCid, root, av, types.StateTreeVersion4, newStateTreeVersion)
//}

func LiteMigration(ctx context.Context, bstore blockstore.Blockstore, newActorsManifestCid cid.Cid, root cid.Cid, oldAv actorstypes.Version, newAv actorstypes.Version, oldStateTreeVersion types.StateTreeVersion, newStateTreeVersion types.StateTreeVersion) (cid.Cid, error) {
	buf := blockstore.NewTieredBstore(bstore, blockstore.NewMemorySync())
	store := store.ActorStore(ctx, buf)
	adtStore := gstStore.WrapStore(ctx, store)

	// Load the state root.
	var stateRoot types.StateRoot
	if err := store.Get(ctx, root, &stateRoot); err != nil {
		return cid.Undef, xerrors.Errorf("failed to decode state root: %w", err)
	}

	if stateRoot.Version != oldStateTreeVersion {
		return cid.Undef, xerrors.Errorf(
			"expected state tree version %d for actors code upgrade, got %d",
			oldStateTreeVersion,
			stateRoot.Version,
		)
	}

	st, err := state.LoadStateTree(store, root)
	if err != nil {
		return cid.Undef, xerrors.Errorf("failed to load state tree: %w", err)
	}

	oldManifestData, err := stmgr.GetManifestData(ctx, st)
	if err != nil {
		return cid.Undef, xerrors.Errorf("error loading old actor manifest: %w", err)
	}

	// load new manifest
	newManifest, err := actors.LoadManifest(ctx, newActorsManifestCid, store)
	if err != nil {
		return cid.Undef, xerrors.Errorf("error loading new manifest: %w", err)
	}

	var newManifestData manifest.ManifestData
	if err := store.Get(ctx, newManifest.Data, &newManifestData); err != nil {
		return cid.Undef, xerrors.Errorf("error loading new manifest data: %w", err)
	}

	if len(oldManifestData.Entries) != len(manifest.GetBuiltinActorsKeys(oldAv)) {
		return cid.Undef, xerrors.Errorf("incomplete old manifest with %d code CIDs", len(oldManifestData.Entries))
	}
	if len(newManifestData.Entries) != len(manifest.GetBuiltinActorsKeys(newAv)) {
		return cid.Undef, xerrors.Errorf("incomplete new manifest with %d code CIDs", len(newManifestData.Entries))
	}

	// Maps prior version code CIDs to migration functions.
	migrations := make(map[cid.Cid]cid.Cid)

	for _, entry := range oldManifestData.Entries {
		newCodeCid, ok := newManifest.Get(entry.Name)
		if !ok {
			return cid.Undef, xerrors.Errorf("code cid for %s actor not found in new manifest", entry.Name)
		}

		migrations[entry.Code] = newCodeCid
	}

	startTime := time.Now()

	// Load output state tree
	actorsOut, err := state.NewStateTree(adtStore, newStateTreeVersion)
	if err != nil {
		return cid.Undef, err
	}

	// Insert migrated records in output state tree.
	err = st.ForEach(func(addr address.Address, actorIn *types.Actor) error {
		newCid, ok := migrations[actorIn.Code]
		if !ok {
			return xerrors.Errorf("new code cid not found in migrations for actor %s", addr)
		}
		var head cid.Cid
		if addr == system.Address {
			newSystemState, err := system.MakeState(store, newAv, newManifest.Data)
			if err != nil {
				return xerrors.Errorf("could not make system actor state: %w", err)
			}
			head, err = store.Put(ctx, newSystemState)
			if err != nil {
				return xerrors.Errorf("could not set system actor state head: %w", err)
			}
		} else {
			head = actorIn.Head
		}
		newActor := types.Actor{
			Code:    newCid,
			Head:    head,
			Nonce:   actorIn.Nonce,
			Balance: actorIn.Balance,
		}
		err = actorsOut.SetActor(addr, &newActor)
		if err != nil {
			return xerrors.Errorf("could not set actor at address %s: %w", addr, err)
		}

		return nil
	})
	if err != nil {
		return cid.Undef, xerrors.Errorf("failed update actor states: %w", err)
	}

	elapsed := time.Since(startTime)
	log.Infof("All done after %v. Flushing state tree root.", elapsed)
	newRoot, err := actorsOut.Flush(ctx)
	if err != nil {
		return cid.Undef, xerrors.Errorf("failed to flush new actors: %w", err)
	}

	// Persist the new tree.
	{
		from := buf
		to := buf.Read()

		if err := vm.Copy(ctx, from, to, newRoot); err != nil {
			return cid.Undef, xerrors.Errorf("copying migrated tree: %w", err)
		}
	}

	return newRoot, nil
}

type migrationLogger struct{}

func (ml migrationLogger) Log(level rt.LogLevel, msg string, args ...interface{}) {
	switch level {
	case rt.DEBUG:
		log.Debugf(msg, args...)
	case rt.INFO:
		log.Infof(msg, args...)
	case rt.WARN:
		log.Warnf(msg, args...)
	case rt.ERROR:
		log.Errorf(msg, args...)
	}
}<|MERGE_RESOLUTION|>--- conflicted
+++ resolved
@@ -2063,8 +2063,6 @@
 		return cid.Undef, xerrors.Errorf("failed to perform migration: %w", err)
 	}
 
-<<<<<<< HEAD
-=======
 	systemState.BuiltinActors = newManifest.Data
 	newSystemHead, err := adtStore.Put(ctx, &systemState)
 	if err != nil {
@@ -2078,7 +2076,6 @@
 
 	// Sanity checking
 
->>>>>>> ce6cbcbf
 	err = actorsIn.ForEach(func(a address.Address, inActor *types.Actor) error {
 		outActor, err := actorsOut.GetActor(a)
 		if err != nil {
@@ -2097,11 +2094,7 @@
 			return xerrors.Errorf("mismatched address for actor %s: %s != %s", a, inActor.Address, outActor.Address)
 		}
 
-<<<<<<< HEAD
-		if inActor.Head != outActor.Head {
-=======
 		if inActor.Head != outActor.Head && a != builtin.SystemActorAddr {
->>>>>>> ce6cbcbf
 			return xerrors.Errorf("mismatched head for actor %s", a)
 		}
 
