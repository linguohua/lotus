--- conflicted
+++ resolved
@@ -8,37 +8,20 @@
 	gruntime "runtime"
 	"time"
 
-<<<<<<< HEAD
-	"github.com/ipfs/go-cid"
-	cbor "github.com/ipfs/go-ipld-cbor"
-	cbg "github.com/whyrusleeping/cbor-gen"
-	"go.opencensus.io/trace"
-	"golang.org/x/xerrors"
-=======
-	"github.com/filecoin-project/go-state-types/cbor"
-	"github.com/filecoin-project/go-state-types/network"
-	rtt "github.com/filecoin-project/go-state-types/rt"
->>>>>>> f9ea3935
-
 	"github.com/filecoin-project/go-address"
 	"github.com/filecoin-project/go-state-types/abi"
 	"github.com/filecoin-project/go-state-types/big"
-	statecbor "github.com/filecoin-project/go-state-types/cbor"
+	"github.com/filecoin-project/go-state-types/cbor"
 	"github.com/filecoin-project/go-state-types/crypto"
 	"github.com/filecoin-project/go-state-types/exitcode"
 	"github.com/filecoin-project/go-state-types/network"
 	rtt "github.com/filecoin-project/go-state-types/rt"
 	"github.com/filecoin-project/specs-actors/actors/builtin"
-<<<<<<< HEAD
-	"github.com/filecoin-project/specs-actors/actors/runtime"
-	vmr "github.com/filecoin-project/specs-actors/actors/runtime"
-=======
 	rt0 "github.com/filecoin-project/specs-actors/actors/runtime"
 	"github.com/ipfs/go-cid"
 	ipldcbor "github.com/ipfs/go-ipld-cbor"
 	"go.opencensus.io/trace"
 	"golang.org/x/xerrors"
->>>>>>> f9ea3935
 
 	"github.com/filecoin-project/lotus/build"
 	"github.com/filecoin-project/lotus/chain/actors/aerrors"
@@ -57,16 +40,10 @@
 	height    abi.ChainEpoch
 	cst       ipldcbor.IpldStore
 	pricelist Pricelist
-	vmr.Message
 
 	gasAvailable int64
 	gasUsed      int64
 
-<<<<<<< HEAD
-	runtime.Syscalls
-
-=======
->>>>>>> f9ea3935
 	// address that started invoke chain
 	origin      address.Address
 	originNonce uint64
@@ -107,11 +84,7 @@
 	IsNotFound() bool
 }
 
-<<<<<<< HEAD
-func (rt *Runtime) StoreGet(c cid.Cid, o statecbor.Unmarshaler) bool {
-=======
 func (rt *Runtime) StoreGet(c cid.Cid, o cbor.Unmarshaler) bool {
->>>>>>> f9ea3935
 	if err := rt.cst.Get(context.TODO(), c, o); err != nil {
 		var nfe notFoundErr
 		if xerrors.As(err, &nfe) && nfe.IsNotFound() {
@@ -126,11 +99,7 @@
 	return true
 }
 
-<<<<<<< HEAD
-func (rt *Runtime) StorePut(x statecbor.Marshaler) cid.Cid {
-=======
 func (rt *Runtime) StorePut(x cbor.Marshaler) cid.Cid {
->>>>>>> f9ea3935
 	c, err := rt.cst.Put(context.TODO(), x)
 	if err != nil {
 		if xerrors.As(err, new(ipldcbor.SerializationError)) {
@@ -348,19 +317,7 @@
 	return rt.height
 }
 
-<<<<<<< HEAD
-func (rt *Runtime) Send(to address.Address, method abi.MethodNum, m statecbor.Marshaler, value abi.TokenAmount, out statecbor.Er) exitcode.ExitCode {
-=======
-type dumbWrapperType struct {
-	val []byte
-}
-
-func (dwt *dumbWrapperType) Into(um cbor.Unmarshaler) error {
-	return um.UnmarshalCBOR(bytes.NewReader(dwt.val))
-}
-
 func (rt *Runtime) Send(to address.Address, method abi.MethodNum, m cbor.Marshaler, value abi.TokenAmount, out cbor.Er) exitcode.ExitCode {
->>>>>>> f9ea3935
 	if !rt.allowInternal {
 		rt.Abortf(exitcode.SysErrorIllegalActor, "runtime.Send() is currently disallowed")
 	}
@@ -384,15 +341,8 @@
 	_ = rt.chargeGasSafe(gasOnActorExec)
 
 	if err := out.UnmarshalCBOR(bytes.NewReader(ret)); err != nil {
-<<<<<<< HEAD
-		// REVIEW: always fatal?
-		panic(err)
-	}
-
-=======
 		rt.Abortf(exitcode.ErrSerialization, "failed to unmarshal return value: %s", err)
 	}
->>>>>>> f9ea3935
 	return 0
 }
 
@@ -437,11 +387,7 @@
 	return ret, errSend
 }
 
-<<<<<<< HEAD
-func (rt *Runtime) StateCreate(obj statecbor.Marshaler) {
-=======
 func (rt *Runtime) StateCreate(obj cbor.Marshaler) {
->>>>>>> f9ea3935
 	c := rt.StorePut(obj)
 	err := rt.stateCommit(EmptyObjectCid, c)
 	if err != nil {
@@ -449,11 +395,7 @@
 	}
 }
 
-<<<<<<< HEAD
-func (rt *Runtime) StateReadonly(obj statecbor.Unmarshaler) {
-=======
 func (rt *Runtime) StateReadonly(obj cbor.Unmarshaler) {
->>>>>>> f9ea3935
 	act, err := rt.state.GetActor(rt.Receiver())
 	if err != nil {
 		rt.Abortf(exitcode.SysErrorIllegalArgument, "failed to get actor for Readonly state: %s", err)
@@ -461,11 +403,7 @@
 	rt.StoreGet(act.Head, obj)
 }
 
-<<<<<<< HEAD
-func (rt *Runtime) StateTransaction(obj statecbor.Er, f func()) {
-=======
 func (rt *Runtime) StateTransaction(obj cbor.Er, f func()) {
->>>>>>> f9ea3935
 	if obj == nil {
 		rt.Abortf(exitcode.SysErrorIllegalActor, "Must not pass nil to Transaction()")
 	}
