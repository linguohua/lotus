--- conflicted
+++ resolved
@@ -70,13 +70,7 @@
 		b.Fatal(err)
 	}
 
-<<<<<<< HEAD
-	cs := store.NewChainStore(bs, mds, nil, nil)
-=======
-	bs := blockstore.NewBlockstore(bds)
-
 	cs := store.NewChainStore(bs, bs, mds, nil, nil)
->>>>>>> 426c2e8c
 
 	b.ResetTimer()
 
