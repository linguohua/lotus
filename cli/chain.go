--- conflicted
+++ resolved
@@ -892,9 +892,6 @@
 		params := miner.ReportConsensusFaultParams{
 			BlockHeader1: bh1,
 			BlockHeader2: bh2,
-<<<<<<< HEAD
-		})
-=======
 		}
 
 		if cctx.String("extra") != "" {
@@ -917,7 +914,6 @@
 		}
 
 		enc, err := actors.SerializeParams(&params)
->>>>>>> 9457df9d
 		if err != nil {
 			return err
 		}
