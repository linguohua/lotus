--- conflicted
+++ resolved
@@ -406,7 +406,6 @@
 	require.Len(t, lastPending, 0)
 }
 
-<<<<<<< HEAD
 func TestSchedulerRemoveRequest(t *testing.T) {
 	ctx := context.Background()
 	_, miner, worker, ens := kit.EnsembleWorker(t, kit.WithAllSubsystems(), kit.ThroughRPC(), kit.WithNoLocalSealing(true),
@@ -500,7 +499,8 @@
 		require.NoError(t, err)
 		require.NotEqual(t, schedida, schedidb)
 	}
-=======
+ }
+
 func TestWorkerName(t *testing.T) {
 	name := "thisstringisprobablynotahostnameihope"
 
@@ -524,5 +524,4 @@
 	}
 
 	require.True(t, found)
->>>>>>> ab059223
 }