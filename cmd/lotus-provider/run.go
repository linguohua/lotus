package main

import (
	"context"
	"fmt"
	"os"
	"time"

	"github.com/pkg/errors"
	"github.com/urfave/cli/v2"
	"go.opencensus.io/stats"
	"go.opencensus.io/tag"

	"github.com/filecoin-project/lotus/build"
	lcli "github.com/filecoin-project/lotus/cli"
	"github.com/filecoin-project/lotus/cmd/lotus-provider/deps"
	"github.com/filecoin-project/lotus/cmd/lotus-provider/rpc"
	"github.com/filecoin-project/lotus/cmd/lotus-provider/tasks"
	"github.com/filecoin-project/lotus/lib/ulimit"
	"github.com/filecoin-project/lotus/metrics"
	"github.com/filecoin-project/lotus/node"
)

type stackTracer interface {
	StackTrace() errors.StackTrace
}

var runCmd = &cli.Command{
	Name:  "run",
	Usage: "Start a lotus provider process",
	Flags: []cli.Flag{
		&cli.StringFlag{
			Name:    "listen",
			Usage:   "host address and port the worker api will listen on",
			Value:   "0.0.0.0:12300",
			EnvVars: []string{"LOTUS_WORKER_LISTEN"},
		},
		&cli.BoolFlag{
			Name:  "nosync",
			Usage: "don't check full-node sync status",
		},
		&cli.BoolFlag{
			Name:   "halt-after-init",
			Usage:  "only run init, then return",
			Hidden: true,
		},
		&cli.BoolFlag{
			Name:  "manage-fdlimit",
			Usage: "manage open file limit",
			Value: true,
		},
		&cli.StringSliceFlag{
			Name:  "layers",
			Usage: "list of layers to be interpreted (atop defaults). Default: base",
			Value: cli.NewStringSlice("base"),
		},
		&cli.StringFlag{
			Name:  "storage-json",
			Usage: "path to json file containing storage config",
			Value: "~/.lotus-provider/storage.json",
		},
		&cli.StringFlag{
			Name:  "journal",
			Usage: "path to journal files",
			Value: "~/.lotus-provider/",
		},
	},
	Action: func(cctx *cli.Context) (err error) {
		defer func() {
			if err != nil {
				if err, ok := err.(stackTracer); ok {
					for _, f := range err.StackTrace() {
						fmt.Printf("%+s:%d\n", f, f)
					}
				}
			}
		}()
		if !cctx.Bool("enable-gpu-proving") {
			err := os.Setenv("BELLMAN_NO_GPU", "true")
			if err != nil {
				return err
			}
		}

		ctx, _ := tag.New(lcli.DaemonContext(cctx),
			tag.Insert(metrics.Version, build.BuildVersion),
			tag.Insert(metrics.Commit, build.CurrentCommit),
			tag.Insert(metrics.NodeType, "provider"),
		)
		shutdownChan := make(chan struct{})
		{
			var ctxclose func()
			ctx, ctxclose = context.WithCancel(ctx)
			go func() {
				<-shutdownChan
				ctxclose()
			}()
		}
		// Register all metric views
		/*
			if err := view.Register(
				metrics.MinerNodeViews...,
			); err != nil {
				log.Fatalf("Cannot register the view: %v", err)
			}
		*/
		// Set the metric to one so it is published to the exporter
		stats.Record(ctx, metrics.LotusInfo.M(1))

		if cctx.Bool("manage-fdlimit") {
			if _, _, err := ulimit.ManageFdLimit(); err != nil {
				log.Errorf("setting file descriptor limit: %s", err)
			}
		}

		var dependencies *deps.Deps
		err = dependencies.PopulateRemainingDeps(ctx, cctx, true)
		if err != nil {
			return err
		}

<<<<<<< HEAD
		taskEngine, err := tasks.StartTasks(ctx, dependencies)
=======
			if cfg.Subsystems.EnableWindowPost {
				wdPostTask, wdPoStSubmitTask, derlareRecoverTask, err := provider.WindowPostScheduler(ctx, cfg.Fees, cfg.Proving, full, verif, lw, sender,
					as, maddrs, db, stor, si, cfg.Subsystems.WindowPostMaxTasks)
				if err != nil {
					return err
				}
				activeTasks = append(activeTasks, wdPostTask, wdPoStSubmitTask, derlareRecoverTask)
			}

			if cfg.Subsystems.EnableWinningPost {
				winPoStTask := lpwinning.NewWinPostTask(cfg.Subsystems.WinningPostMaxTasks, db, lw, verif, full, maddrs)
				activeTasks = append(activeTasks, winPoStTask)
			}
		}
		log.Infow("This lotus_provider instance handles",
			"miner_addresses", minerAddressesToStrings(maddrs),
			"tasks", lo.Map(activeTasks, func(t harmonytask.TaskInterface, _ int) string { return t.TypeDetails().Name }))

		taskEngine, err := harmonytask.New(db, activeTasks, deps.listenAddr)
>>>>>>> c912f3bc
		if err != nil {
			return nil
		}
		defer taskEngine.GracefullyTerminate(time.Hour)

		err = rpc.ListenAndServe(ctx, dependencies, shutdownChan) // Monitor for shutdown.
		if err != nil {
			return err
		}
		finishCh := node.MonitorShutdown(shutdownChan) //node.ShutdownHandler{Component: "rpc server", StopFunc: rpcStopper},
		//node.ShutdownHandler{Component: "provider", StopFunc: stop},

		<-finishCh
		return nil
	},
<<<<<<< HEAD
=======
}

func makeDB(cctx *cli.Context) (*harmonydb.DB, error) {
	dbConfig := config.HarmonyDB{
		Username: cctx.String("db-user"),
		Password: cctx.String("db-password"),
		Hosts:    strings.Split(cctx.String("db-host"), ","),
		Database: cctx.String("db-name"),
		Port:     cctx.String("db-port"),
	}
	return harmonydb.NewFromConfig(dbConfig)
}

type jwtPayload struct {
	Allow []auth.Permission
}

func StorageAuth(apiKey string) (sealer.StorageAuth, error) {
	if apiKey == "" {
		return nil, xerrors.Errorf("no api key provided")
	}

	rawKey, err := base64.StdEncoding.DecodeString(apiKey)
	if err != nil {
		return nil, xerrors.Errorf("decoding api key: %w", err)
	}

	key := jwt.NewHS256(rawKey)

	p := jwtPayload{
		Allow: []auth.Permission{"admin"},
	}

	token, err := jwt.Sign(&p, key)
	if err != nil {
		return nil, err
	}

	headers := http.Header{}
	headers.Add("Authorization", "Bearer "+string(token))
	return sealer.StorageAuth(headers), nil
}

type Deps struct {
	cfg        *config.LotusProviderConfig
	db         *harmonydb.DB
	full       api.FullNode
	verif      storiface.Verifier
	lw         *sealer.LocalWorker
	as         *ctladdr.AddressSelector
	maddrs     []dtypes.MinerAddress
	stor       *paths.Remote
	si         *paths.DBIndex
	localStore *paths.Local
	listenAddr string
}

func getDeps(ctx context.Context, cctx *cli.Context) (*Deps, error) {
	// Open repo

	repoPath := cctx.String(FlagRepoPath)
	fmt.Println("repopath", repoPath)
	r, err := repo.NewFS(repoPath)
	if err != nil {
		return nil, err
	}

	ok, err := r.Exists()
	if err != nil {
		return nil, err
	}
	if !ok {
		if err := r.Init(repo.Provider); err != nil {
			return nil, err
		}
	}

	db, err := makeDB(cctx)
	if err != nil {
		return nil, err
	}

	///////////////////////////////////////////////////////////////////////
	///// Dependency Setup
	///////////////////////////////////////////////////////////////////////

	// The config feeds into task runners & their helpers
	cfg, err := getConfig(cctx, db)
	if err != nil {
		return nil, err
	}

	log.Debugw("config", "config", cfg)

	var verif storiface.Verifier = ffiwrapper.ProofVerifier

	as, err := provider.AddressSelector(&cfg.Addresses)()
	if err != nil {
		return nil, err
	}

	de, err := journal.ParseDisabledEvents(cfg.Journal.DisabledEvents)
	if err != nil {
		return nil, err
	}
	j, err := fsjournal.OpenFSJournalPath(cctx.String("journal"), de)
	if err != nil {
		return nil, err
	}

	full, fullCloser, err := cliutil.GetFullNodeAPIV1LotusProvider(cctx, cfg.Apis.ChainApiInfo)
	if err != nil {
		return nil, err
	}

	go func() {
		select {
		case <-ctx.Done():
			fullCloser()
			_ = j.Close()
		}
	}()
	sa, err := StorageAuth(cfg.Apis.StorageRPCSecret)
	if err != nil {
		return nil, xerrors.Errorf(`'%w' while parsing the config toml's 
	[Apis]
	StorageRPCSecret=%v
Get it with: jq .PrivateKey ~/.lotus-miner/keystore/MF2XI2BNNJ3XILLQOJUXMYLUMU`, err, cfg.Apis.StorageRPCSecret)
	}

	al := alerting.NewAlertingSystem(j)
	si := paths.NewDBIndex(al, db)
	bls := &paths.BasicLocalStorage{
		PathToJSON: cctx.String("storage-json"),
	}

	listenAddr := cctx.String("listen")
	const unspecifiedAddress = "0.0.0.0"
	addressSlice := strings.Split(listenAddr, ":")
	if ip := net.ParseIP(addressSlice[0]); ip != nil {
		if ip.String() == unspecifiedAddress {
			rip, err := db.GetRoutableIP()
			if err != nil {
				return nil, err
			}
			listenAddr = rip + ":" + addressSlice[1]
		}
	}
	localStore, err := paths.NewLocal(ctx, bls, si, []string{"http://" + listenAddr + "/remote"})
	if err != nil {
		return nil, err
	}

	stor := paths.NewRemote(localStore, si, http.Header(sa), 10, &paths.DefaultPartialFileHandler{})

	wstates := statestore.New(dssync.MutexWrap(ds.NewMapDatastore()))

	// todo localWorker isn't the abstraction layer we want to use here, we probably want to go straight to ffiwrapper
	//  maybe with a lotus-provider specific abstraction. LocalWorker does persistent call tracking which we probably
	//  don't need (ehh.. maybe we do, the async callback system may actually work decently well with harmonytask)
	lw := sealer.NewLocalWorker(sealer.WorkerConfig{}, stor, localStore, si, nil, wstates)

	var maddrs []dtypes.MinerAddress
	for _, s := range cfg.Addresses.MinerAddresses {
		addr, err := address.NewFromString(s)
		if err != nil {
			return nil, err
		}
		maddrs = append(maddrs, dtypes.MinerAddress(addr))
	}

	return &Deps{ // lint: intentionally not-named so it will fail if one is forgotten
		cfg,
		db,
		full,
		verif,
		lw,
		as,
		maddrs,
		stor,
		si,
		localStore,
		listenAddr,
	}, nil

}

type ProviderAPI struct {
	*Deps
	ShutdownChan chan struct{}
}

func (p *ProviderAPI) Version(context.Context) (api.Version, error) {
	return api.ProviderAPIVersion0, nil
}

// Trigger shutdown
func (p *ProviderAPI) Shutdown(context.Context) error {
	close(p.ShutdownChan)
	return nil
}

func minerAddressesToStrings(maddrs []dtypes.MinerAddress) []string {
	strs := make([]string, len(maddrs))
	for i, addr := range maddrs {
		strs[i] = address.Address(addr).String()
	}
	return strs
>>>>>>> c912f3bc
}<|MERGE_RESOLUTION|>--- conflicted
+++ resolved
@@ -119,29 +119,8 @@
 			return err
 		}
 
-<<<<<<< HEAD
 		taskEngine, err := tasks.StartTasks(ctx, dependencies)
-=======
-			if cfg.Subsystems.EnableWindowPost {
-				wdPostTask, wdPoStSubmitTask, derlareRecoverTask, err := provider.WindowPostScheduler(ctx, cfg.Fees, cfg.Proving, full, verif, lw, sender,
-					as, maddrs, db, stor, si, cfg.Subsystems.WindowPostMaxTasks)
-				if err != nil {
-					return err
-				}
-				activeTasks = append(activeTasks, wdPostTask, wdPoStSubmitTask, derlareRecoverTask)
-			}
 
-			if cfg.Subsystems.EnableWinningPost {
-				winPoStTask := lpwinning.NewWinPostTask(cfg.Subsystems.WinningPostMaxTasks, db, lw, verif, full, maddrs)
-				activeTasks = append(activeTasks, winPoStTask)
-			}
-		}
-		log.Infow("This lotus_provider instance handles",
-			"miner_addresses", minerAddressesToStrings(maddrs),
-			"tasks", lo.Map(activeTasks, func(t harmonytask.TaskInterface, _ int) string { return t.TypeDetails().Name }))
-
-		taskEngine, err := harmonytask.New(db, activeTasks, deps.listenAddr)
->>>>>>> c912f3bc
 		if err != nil {
 			return nil
 		}
@@ -157,215 +136,4 @@
 		<-finishCh
 		return nil
 	},
-<<<<<<< HEAD
-=======
-}
-
-func makeDB(cctx *cli.Context) (*harmonydb.DB, error) {
-	dbConfig := config.HarmonyDB{
-		Username: cctx.String("db-user"),
-		Password: cctx.String("db-password"),
-		Hosts:    strings.Split(cctx.String("db-host"), ","),
-		Database: cctx.String("db-name"),
-		Port:     cctx.String("db-port"),
-	}
-	return harmonydb.NewFromConfig(dbConfig)
-}
-
-type jwtPayload struct {
-	Allow []auth.Permission
-}
-
-func StorageAuth(apiKey string) (sealer.StorageAuth, error) {
-	if apiKey == "" {
-		return nil, xerrors.Errorf("no api key provided")
-	}
-
-	rawKey, err := base64.StdEncoding.DecodeString(apiKey)
-	if err != nil {
-		return nil, xerrors.Errorf("decoding api key: %w", err)
-	}
-
-	key := jwt.NewHS256(rawKey)
-
-	p := jwtPayload{
-		Allow: []auth.Permission{"admin"},
-	}
-
-	token, err := jwt.Sign(&p, key)
-	if err != nil {
-		return nil, err
-	}
-
-	headers := http.Header{}
-	headers.Add("Authorization", "Bearer "+string(token))
-	return sealer.StorageAuth(headers), nil
-}
-
-type Deps struct {
-	cfg        *config.LotusProviderConfig
-	db         *harmonydb.DB
-	full       api.FullNode
-	verif      storiface.Verifier
-	lw         *sealer.LocalWorker
-	as         *ctladdr.AddressSelector
-	maddrs     []dtypes.MinerAddress
-	stor       *paths.Remote
-	si         *paths.DBIndex
-	localStore *paths.Local
-	listenAddr string
-}
-
-func getDeps(ctx context.Context, cctx *cli.Context) (*Deps, error) {
-	// Open repo
-
-	repoPath := cctx.String(FlagRepoPath)
-	fmt.Println("repopath", repoPath)
-	r, err := repo.NewFS(repoPath)
-	if err != nil {
-		return nil, err
-	}
-
-	ok, err := r.Exists()
-	if err != nil {
-		return nil, err
-	}
-	if !ok {
-		if err := r.Init(repo.Provider); err != nil {
-			return nil, err
-		}
-	}
-
-	db, err := makeDB(cctx)
-	if err != nil {
-		return nil, err
-	}
-
-	///////////////////////////////////////////////////////////////////////
-	///// Dependency Setup
-	///////////////////////////////////////////////////////////////////////
-
-	// The config feeds into task runners & their helpers
-	cfg, err := getConfig(cctx, db)
-	if err != nil {
-		return nil, err
-	}
-
-	log.Debugw("config", "config", cfg)
-
-	var verif storiface.Verifier = ffiwrapper.ProofVerifier
-
-	as, err := provider.AddressSelector(&cfg.Addresses)()
-	if err != nil {
-		return nil, err
-	}
-
-	de, err := journal.ParseDisabledEvents(cfg.Journal.DisabledEvents)
-	if err != nil {
-		return nil, err
-	}
-	j, err := fsjournal.OpenFSJournalPath(cctx.String("journal"), de)
-	if err != nil {
-		return nil, err
-	}
-
-	full, fullCloser, err := cliutil.GetFullNodeAPIV1LotusProvider(cctx, cfg.Apis.ChainApiInfo)
-	if err != nil {
-		return nil, err
-	}
-
-	go func() {
-		select {
-		case <-ctx.Done():
-			fullCloser()
-			_ = j.Close()
-		}
-	}()
-	sa, err := StorageAuth(cfg.Apis.StorageRPCSecret)
-	if err != nil {
-		return nil, xerrors.Errorf(`'%w' while parsing the config toml's 
-	[Apis]
-	StorageRPCSecret=%v
-Get it with: jq .PrivateKey ~/.lotus-miner/keystore/MF2XI2BNNJ3XILLQOJUXMYLUMU`, err, cfg.Apis.StorageRPCSecret)
-	}
-
-	al := alerting.NewAlertingSystem(j)
-	si := paths.NewDBIndex(al, db)
-	bls := &paths.BasicLocalStorage{
-		PathToJSON: cctx.String("storage-json"),
-	}
-
-	listenAddr := cctx.String("listen")
-	const unspecifiedAddress = "0.0.0.0"
-	addressSlice := strings.Split(listenAddr, ":")
-	if ip := net.ParseIP(addressSlice[0]); ip != nil {
-		if ip.String() == unspecifiedAddress {
-			rip, err := db.GetRoutableIP()
-			if err != nil {
-				return nil, err
-			}
-			listenAddr = rip + ":" + addressSlice[1]
-		}
-	}
-	localStore, err := paths.NewLocal(ctx, bls, si, []string{"http://" + listenAddr + "/remote"})
-	if err != nil {
-		return nil, err
-	}
-
-	stor := paths.NewRemote(localStore, si, http.Header(sa), 10, &paths.DefaultPartialFileHandler{})
-
-	wstates := statestore.New(dssync.MutexWrap(ds.NewMapDatastore()))
-
-	// todo localWorker isn't the abstraction layer we want to use here, we probably want to go straight to ffiwrapper
-	//  maybe with a lotus-provider specific abstraction. LocalWorker does persistent call tracking which we probably
-	//  don't need (ehh.. maybe we do, the async callback system may actually work decently well with harmonytask)
-	lw := sealer.NewLocalWorker(sealer.WorkerConfig{}, stor, localStore, si, nil, wstates)
-
-	var maddrs []dtypes.MinerAddress
-	for _, s := range cfg.Addresses.MinerAddresses {
-		addr, err := address.NewFromString(s)
-		if err != nil {
-			return nil, err
-		}
-		maddrs = append(maddrs, dtypes.MinerAddress(addr))
-	}
-
-	return &Deps{ // lint: intentionally not-named so it will fail if one is forgotten
-		cfg,
-		db,
-		full,
-		verif,
-		lw,
-		as,
-		maddrs,
-		stor,
-		si,
-		localStore,
-		listenAddr,
-	}, nil
-
-}
-
-type ProviderAPI struct {
-	*Deps
-	ShutdownChan chan struct{}
-}
-
-func (p *ProviderAPI) Version(context.Context) (api.Version, error) {
-	return api.ProviderAPIVersion0, nil
-}
-
-// Trigger shutdown
-func (p *ProviderAPI) Shutdown(context.Context) error {
-	close(p.ShutdownChan)
-	return nil
-}
-
-func minerAddressesToStrings(maddrs []dtypes.MinerAddress) []string {
-	strs := make([]string, len(maddrs))
-	for i, addr := range maddrs {
-		strs[i] = address.Address(addr).String()
-	}
-	return strs
->>>>>>> c912f3bc
 }